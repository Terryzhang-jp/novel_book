import { InputRule } from "@tiptap/core";
import { Color } from "@tiptap/extension-color";
import Highlight from "@tiptap/extension-highlight";
import HorizontalRule from "@tiptap/extension-horizontal-rule";
import TiptapImage from "@tiptap/extension-image";
import TiptapLink from "@tiptap/extension-link";
import Placeholder from "@tiptap/extension-placeholder";
import { TaskItem } from "@tiptap/extension-task-item";
import { TaskList } from "@tiptap/extension-task-list";
import TextStyle from "@tiptap/extension-text-style";
import TiptapUnderline from "@tiptap/extension-underline";
import StarterKit from "@tiptap/starter-kit";
import AutoJoiner from "tiptap-extension-auto-joiner";
import GlobalDragHandle from "tiptap-extension-global-drag-handle";
import { Markdown } from "tiptap-markdown";
import CustomKeymap from "./custom-keymap";
import { ImageResizer } from "./image-resizer";
<<<<<<< HEAD
import GlobalDragHandle from "tiptap-extension-global-drag-handle";
=======
import UpdatedImage from "./updated-image";

import CodeBlockLowlight from "@tiptap/extension-code-block-lowlight";

>>>>>>> 1698ff16

const PlaceholderExtension = Placeholder.configure({
  placeholder: ({ node }) => {
    if (node.type.name === "heading") {
      return `Heading ${node.attrs.level}`;
    }
    return "Press '/' for commands";
  },
  includeChildren: true,
});

const simpleExtensions = [
  TiptapUnderline,
  TextStyle,
  Color,
  Highlight.configure({
    multicolor: true,
  }),

  Markdown.configure({
    html: false,
    transformCopiedText: true,
  }),
  CustomKeymap,
  GlobalDragHandle.configure({
    scrollTreshold: 100,
  }),
] as const;

const Horizontal = HorizontalRule.extend({
  addInputRules() {
    return [
      new InputRule({
        find: /^(?:---|—-|___\s|\*\*\*\s)$/u,
        handler: ({ state, range }) => {
          const attributes = {};

          const { tr } = state;
          const start = range.from;
          let end = range.to;

          tr.insert(start - 1, this.type.create(attributes)).delete(
            tr.mapping.map(start),
            tr.mapping.map(end),
          );
        },
      }),
    ];
  },
});


export * from "./ai-highlight";
export * from "./slash-command";
export {
  CodeBlockLowlight,
  Horizontal as HorizontalRule,
  ImageResizer,
  InputRule,
  PlaceholderExtension as Placeholder,
  StarterKit,
  TaskItem,
  TaskList,
  TiptapImage,
  TiptapLink,
  UpdatedImage,
  simpleExtensions,
};

// Todo: Maybe I should create an utils entry
export { getPrevText } from "../utils/utils";<|MERGE_RESOLUTION|>--- conflicted
+++ resolved
@@ -10,19 +10,13 @@
 import TextStyle from "@tiptap/extension-text-style";
 import TiptapUnderline from "@tiptap/extension-underline";
 import StarterKit from "@tiptap/starter-kit";
-import AutoJoiner from "tiptap-extension-auto-joiner";
-import GlobalDragHandle from "tiptap-extension-global-drag-handle";
 import { Markdown } from "tiptap-markdown";
 import CustomKeymap from "./custom-keymap";
 import { ImageResizer } from "./image-resizer";
-<<<<<<< HEAD
 import GlobalDragHandle from "tiptap-extension-global-drag-handle";
-=======
 import UpdatedImage from "./updated-image";
 
 import CodeBlockLowlight from "@tiptap/extension-code-block-lowlight";
-
->>>>>>> 1698ff16
 
 const PlaceholderExtension = Placeholder.configure({
   placeholder: ({ node }) => {
@@ -74,7 +68,6 @@
   },
 });
 
-
 export * from "./ai-highlight";
 export * from "./slash-command";
 export {
