lockfileVersion: '6.0'

settings:
  autoInstallPeers: true
  excludeLinksFromLockfile: false

<<<<<<< HEAD
importers:

  .:
    dependencies:
      '@radix-ui/react-popover':
        specifier: ^1.0.6
        version: 1.0.6(@types/react-dom@18.0.11)(@types/react@18.0.28)(react-dom@18.2.0)(react@18.2.0)
      '@tiptap/core':
        specifier: ^2.0.4
        version: 2.0.4(@tiptap/pm@2.0.4)
      '@tiptap/extension-color':
        specifier: ^2.0.4
        version: 2.0.4(@tiptap/core@2.0.4)(@tiptap/extension-text-style@2.0.4)
      '@tiptap/extension-highlight':
        specifier: ^2.0.4
        version: 2.0.4(@tiptap/core@2.0.4)
      '@tiptap/extension-horizontal-rule':
        specifier: ^2.0.4
        version: 2.0.4(@tiptap/core@2.0.4)(@tiptap/pm@2.0.4)
      '@tiptap/extension-image':
        specifier: ^2.0.4
        version: 2.0.4(@tiptap/core@2.0.4)
      '@tiptap/extension-link':
        specifier: ^2.0.4
        version: 2.0.4(@tiptap/core@2.0.4)(@tiptap/pm@2.0.4)
      '@tiptap/extension-placeholder':
        specifier: 2.0.3
        version: 2.0.3(@tiptap/core@2.0.4)(@tiptap/pm@2.0.4)
      '@tiptap/extension-task-item':
        specifier: ^2.0.4
        version: 2.0.4(@tiptap/core@2.0.4)(@tiptap/pm@2.0.4)
      '@tiptap/extension-task-list':
        specifier: ^2.0.4
        version: 2.0.4(@tiptap/core@2.0.4)
      '@tiptap/extension-text-style':
        specifier: ^2.0.4
        version: 2.0.4(@tiptap/core@2.0.4)
      '@tiptap/extension-underline':
        specifier: ^2.0.4
        version: 2.0.4(@tiptap/core@2.0.4)
      '@tiptap/pm':
        specifier: ^2.0.4
        version: 2.0.4(@tiptap/core@2.0.4)
      '@tiptap/react':
        specifier: ^2.0.4
        version: 2.0.4(@tiptap/core@2.0.4)(@tiptap/pm@2.0.4)(react-dom@18.2.0)(react@18.2.0)
      '@tiptap/starter-kit':
        specifier: ^2.0.4
        version: 2.0.4(@tiptap/pm@2.0.4)
      '@tiptap/suggestion':
        specifier: ^2.0.4
        version: 2.0.4(@tiptap/core@2.0.4)(@tiptap/pm@2.0.4)
      '@types/node':
        specifier: 18.15.3
        version: 18.15.3
      '@types/react':
        specifier: 18.0.28
        version: 18.0.28
      '@types/react-dom':
        specifier: 18.0.11
        version: 18.0.11
      '@upstash/ratelimit':
        specifier: ^0.4.3
        version: 0.4.3
      '@vercel/analytics':
        specifier: ^1.0.1
        version: 1.0.1
      '@vercel/blob':
        specifier: ^0.9.3
        version: 0.9.3
      '@vercel/kv':
        specifier: ^0.2.2
        version: 0.2.2
      ai:
        specifier: ^2.1.32
        version: 2.1.32(react@18.2.0)(solid-js@1.7.10)(svelte@4.1.2)(vue@3.3.4)
      clsx:
        specifier: ^1.2.1
        version: 1.2.1
      eslint:
        specifier: 8.36.0
        version: 8.36.0
      eslint-config-next:
        specifier: 13.2.4
        version: 13.2.4(eslint@8.36.0)(typescript@4.9.5)
      eventsource-parser:
        specifier: ^0.1.0
        version: 0.1.0
      framer-motion:
        specifier: ^10.15.1
        version: 10.15.1(react-dom@18.2.0)(react@18.2.0)
      lucide-react:
        specifier: ^0.244.0
        version: 0.244.0(react@18.2.0)
      next:
        specifier: 13.4.10-canary.0
        version: 13.4.10-canary.0(react-dom@18.2.0)(react@18.2.0)
      next-themes:
        specifier: ^0.2.1
        version: 0.2.1(next@13.4.10-canary.0)(react-dom@18.2.0)(react@18.2.0)
      openai-edge:
        specifier: ^1.2.2
        version: 1.2.2
      react:
        specifier: 18.2.0
        version: 18.2.0
      react-dom:
        specifier: 18.2.0
        version: 18.2.0(react@18.2.0)
      react-markdown:
        specifier: ^8.0.7
        version: 8.0.7(@types/react@18.0.28)(react@18.2.0)
      react-moveable:
        specifier: ^0.54.1
        version: 0.54.1
      sonner:
        specifier: ^0.6.2
        version: 0.6.2(react-dom@18.2.0)(react@18.2.0)
      tailwind-merge:
        specifier: ^1.14.0
        version: 1.14.0
      tippy.js:
        specifier: ^6.3.7
        version: 6.3.7
      tiptap-markdown:
        specifier: ^0.8.2
        version: 0.8.2(@tiptap/core@2.0.4)
      typescript:
        specifier: 4.9.5
        version: 4.9.5
      use-debounce:
        specifier: ^9.0.4
        version: 9.0.4(react@18.2.0)
    devDependencies:
      '@playwright/test':
        specifier: ^1.36.2
        version: 1.36.2
      '@replayio/playwright':
        specifier: ^1.0.10
        version: 1.0.10(@playwright/test@1.36.2)
      '@tailwindcss/typography':
        specifier: ^0.5.9
        version: 0.5.9(tailwindcss@3.3.3)
      autoprefixer:
        specifier: ^10.4.14
        version: 10.4.14(postcss@8.4.27)
      postcss:
        specifier: ^8.4.27
        version: 8.4.27
      prettier:
        specifier: ^2.8.8
        version: 2.8.8
      prettier-plugin-tailwindcss:
        specifier: ^0.3.0
        version: 0.3.0(prettier@2.8.8)
      tailwindcss:
        specifier: ^3.3.3
        version: 3.3.3
      tailwindcss-animate:
        specifier: ^1.0.6
        version: 1.0.6(tailwindcss@3.3.3)
      turbo:
        specifier: ^1.9.3
        version: 1.9.3

  apps/web:
    dependencies:
      '@radix-ui/react-popover':
        specifier: ^1.0.6
        version: 1.0.6(@types/react-dom@18.0.11)(@types/react@18.0.28)(react-dom@18.2.0)(react@18.2.0)
      '@tiptap/core':
        specifier: ^2.0.3
        version: 2.0.4(@tiptap/pm@2.0.4)
      '@tiptap/extension-color':
        specifier: ^2.0.3
        version: 2.0.4(@tiptap/core@2.0.4)(@tiptap/extension-text-style@2.0.4)
      '@tiptap/extension-highlight':
        specifier: ^2.0.3
        version: 2.0.4(@tiptap/core@2.0.4)
      '@tiptap/extension-horizontal-rule':
        specifier: ^2.0.3
        version: 2.0.4(@tiptap/core@2.0.4)(@tiptap/pm@2.0.4)
      '@tiptap/extension-image':
        specifier: ^2.0.3
        version: 2.0.4(@tiptap/core@2.0.4)
      '@tiptap/extension-link':
        specifier: ^2.0.0-beta.220
        version: 2.0.4(@tiptap/core@2.0.4)(@tiptap/pm@2.0.4)
      '@tiptap/extension-placeholder':
        specifier: 2.0.3
        version: 2.0.3(@tiptap/core@2.0.4)(@tiptap/pm@2.0.4)
      '@tiptap/extension-task-item':
        specifier: ^2.0.3
        version: 2.0.4(@tiptap/core@2.0.4)(@tiptap/pm@2.0.4)
      '@tiptap/extension-task-list':
        specifier: ^2.0.3
        version: 2.0.4(@tiptap/core@2.0.4)
      '@tiptap/extension-text-style':
        specifier: ^2.0.3
        version: 2.0.4(@tiptap/core@2.0.4)
      '@tiptap/extension-underline':
        specifier: ^2.0.3
        version: 2.0.4(@tiptap/core@2.0.4)
      '@tiptap/pm':
        specifier: ^2.0.0-beta.220
        version: 2.0.4(@tiptap/core@2.0.4)
      '@tiptap/react':
        specifier: ^2.0.3
        version: 2.0.4(@tiptap/core@2.0.4)(@tiptap/pm@2.0.4)(react-dom@18.2.0)(react@18.2.0)
      '@tiptap/starter-kit':
        specifier: ^2.0.0-beta.220
        version: 2.0.4(@tiptap/pm@2.0.4)
      '@tiptap/suggestion':
        specifier: ^2.0.3
        version: 2.0.4(@tiptap/core@2.0.4)(@tiptap/pm@2.0.4)
      '@types/node':
        specifier: 18.15.3
        version: 18.15.3
      '@types/react':
        specifier: 18.0.28
        version: 18.0.28
      '@types/react-dom':
        specifier: 18.0.11
        version: 18.0.11
      '@upstash/ratelimit':
        specifier: ^0.4.3
        version: 0.4.3
      '@vercel/analytics':
        specifier: ^1.0.1
        version: 1.0.1
      '@vercel/blob':
        specifier: ^0.9.2
        version: 0.9.3
      '@vercel/kv':
        specifier: ^0.2.1
        version: 0.2.2
      ai:
        specifier: ^2.1.3
        version: 2.1.32(react@18.2.0)(solid-js@1.7.10)(svelte@4.1.2)(vue@3.3.4)
      clsx:
        specifier: ^1.2.1
        version: 1.2.1
      eslint:
        specifier: 8.36.0
        version: 8.36.0
      eslint-config-next:
        specifier: 13.2.4
        version: 13.2.4(eslint@8.36.0)(typescript@4.9.5)
      eventsource-parser:
        specifier: ^0.1.0
        version: 0.1.0
      framer-motion:
        specifier: ^10.12.18
        version: 10.15.1(react-dom@18.2.0)(react@18.2.0)
      lucide-react:
        specifier: ^0.244.0
        version: 0.244.0(react@18.2.0)
      next:
        specifier: 13.4.8-canary.14
        version: 13.4.8-canary.14(react-dom@18.2.0)(react@18.2.0)
      novel:
        specifier: '*'
        version: link:../../packages/novel
      openai-edge:
        specifier: ^1.0.0
        version: 1.2.2
      react:
        specifier: 18.2.0
        version: 18.2.0
      react-dom:
        specifier: 18.2.0
        version: 18.2.0(react@18.2.0)
      react-markdown:
        specifier: ^8.0.5
        version: 8.0.7(@types/react@18.0.28)(react@18.2.0)
      sonner:
        specifier: ^0.5.0
        version: 0.5.0(react-dom@18.2.0)(react@18.2.0)
      tippy.js:
        specifier: ^6.3.7
        version: 6.3.7
      tiptap-markdown:
        specifier: ^0.8.1
        version: 0.8.2(@tiptap/core@2.0.4)
      typescript:
        specifier: 4.9.5
        version: 4.9.5
      use-debounce:
        specifier: ^9.0.3
        version: 9.0.4(react@18.2.0)
    devDependencies:
      tailwind-config:
        specifier: workspace:*
        version: link:../../packages/tailwind-config

  packages/novel:
    dependencies:
      '@radix-ui/react-popover':
        specifier: ^1.0.6
        version: 1.0.6(@types/react-dom@18.0.11)(@types/react@18.0.28)(react-dom@18.2.0)(react@18.2.0)
      '@tiptap/core':
        specifier: ^2.0.3
        version: 2.0.4(@tiptap/pm@2.0.4)
      '@tiptap/extension-color':
        specifier: ^2.0.3
        version: 2.0.4(@tiptap/core@2.0.4)(@tiptap/extension-text-style@2.0.4)
      '@tiptap/extension-highlight':
        specifier: ^2.0.3
        version: 2.0.4(@tiptap/core@2.0.4)
      '@tiptap/extension-horizontal-rule':
        specifier: ^2.0.3
        version: 2.0.4(@tiptap/core@2.0.4)(@tiptap/pm@2.0.4)
      '@tiptap/extension-image':
        specifier: ^2.0.3
        version: 2.0.4(@tiptap/core@2.0.4)
      '@tiptap/extension-link':
        specifier: ^2.0.0-beta.220
        version: 2.0.4(@tiptap/core@2.0.4)(@tiptap/pm@2.0.4)
      '@tiptap/extension-placeholder':
        specifier: 2.0.3
        version: 2.0.3(@tiptap/core@2.0.4)(@tiptap/pm@2.0.4)
      '@tiptap/extension-task-item':
        specifier: ^2.0.3
        version: 2.0.4(@tiptap/core@2.0.4)(@tiptap/pm@2.0.4)
      '@tiptap/extension-task-list':
        specifier: ^2.0.3
        version: 2.0.4(@tiptap/core@2.0.4)
      '@tiptap/extension-text-style':
        specifier: ^2.0.3
        version: 2.0.4(@tiptap/core@2.0.4)
      '@tiptap/extension-underline':
        specifier: ^2.0.3
        version: 2.0.4(@tiptap/core@2.0.4)
      '@tiptap/pm':
        specifier: ^2.0.0-beta.220
        version: 2.0.4(@tiptap/core@2.0.4)
      '@tiptap/react':
        specifier: ^2.0.3
        version: 2.0.4(@tiptap/core@2.0.4)(@tiptap/pm@2.0.4)(react-dom@18.2.0)(react@18.2.0)
      '@tiptap/starter-kit':
        specifier: ^2.0.0-beta.220
        version: 2.0.4(@tiptap/pm@2.0.4)
      '@tiptap/suggestion':
        specifier: ^2.0.3
        version: 2.0.4(@tiptap/core@2.0.4)(@tiptap/pm@2.0.4)
      '@types/node':
        specifier: 18.15.3
        version: 18.15.3
      '@types/react':
        specifier: 18.0.28
        version: 18.0.28
      '@types/react-dom':
        specifier: 18.0.11
        version: 18.0.11
      '@upstash/ratelimit':
        specifier: ^0.4.3
        version: 0.4.3
      '@vercel/analytics':
        specifier: ^1.0.1
        version: 1.0.1
      '@vercel/blob':
        specifier: ^0.9.2
        version: 0.9.3
      '@vercel/kv':
        specifier: ^0.2.1
        version: 0.2.2
      ai:
        specifier: ^2.1.3
        version: 2.1.32(react@18.2.0)(solid-js@1.7.10)(svelte@4.1.2)(vue@3.3.4)
      clsx:
        specifier: ^1.2.1
        version: 1.2.1
      eslint:
        specifier: 8.36.0
        version: 8.36.0
      eslint-config-next:
        specifier: 13.2.4
        version: 13.2.4(eslint@8.36.0)(typescript@4.9.5)
      eventsource-parser:
        specifier: ^0.1.0
        version: 0.1.0
      framer-motion:
        specifier: ^10.12.18
        version: 10.15.1(react-dom@18.2.0)(react@18.2.0)
      lucide-react:
        specifier: ^0.244.0
        version: 0.244.0(react@18.2.0)
      next:
        specifier: 13.4.8-canary.14
        version: 13.4.8-canary.14(react-dom@18.2.0)(react@18.2.0)
      openai-edge:
        specifier: ^1.0.0
        version: 1.2.2
      react:
        specifier: 18.2.0
        version: 18.2.0
      react-dom:
        specifier: 18.2.0
        version: 18.2.0(react@18.2.0)
      react-markdown:
        specifier: ^8.0.5
        version: 8.0.7(@types/react@18.0.28)(react@18.2.0)
      sonner:
        specifier: ^0.5.0
        version: 0.5.0(react-dom@18.2.0)(react@18.2.0)
      tailwind-merge:
        specifier: ^1.13.2
        version: 1.14.0
      tippy.js:
        specifier: ^6.3.7
        version: 6.3.7
      tiptap-markdown:
        specifier: ^0.8.1
        version: 0.8.2(@tiptap/core@2.0.4)
      typescript:
        specifier: 4.9.5
        version: 4.9.5
      use-debounce:
        specifier: ^9.0.3
        version: 9.0.4(react@18.2.0)
    devDependencies:
      postcss:
        specifier: ^8.4.20
        version: 8.4.27
      tailwind-config:
        specifier: workspace:*
        version: link:../tailwind-config
      tsconfig:
        specifier: workspace:*
        version: link:../tsconfig
      tsup:
        specifier: ^7.1.0
        version: 7.1.0(postcss@8.4.27)(typescript@4.9.5)

  packages/tailwind-config:
    devDependencies:
      '@tailwindcss/typography':
        specifier: ^0.5.9
        version: 0.5.9(tailwindcss@3.3.3)
      autoprefixer:
        specifier: ^10.4.14
        version: 10.4.14(postcss@8.4.27)
      postcss:
        specifier: ^8.4.21
        version: 8.4.27
      prettier:
        specifier: ^2.8.8
        version: 2.8.8
      prettier-plugin-tailwindcss:
        specifier: ^0.3.0
        version: 0.3.0(prettier@2.8.8)
      tailwindcss:
        specifier: ^3.2.7
        version: 3.3.3
      tailwindcss-animate:
        specifier: ^1.0.6
        version: 1.0.6(tailwindcss@3.3.3)

  packages/tsconfig: {}
=======
dependencies:
  '@radix-ui/react-popover':
    specifier: ^1.0.6
    version: 1.0.6(@types/react-dom@18.0.11)(@types/react@18.0.28)(react-dom@18.2.0)(react@18.2.0)
  '@tiptap/core':
    specifier: ^2.0.4
    version: 2.0.4(@tiptap/pm@2.0.4)
  '@tiptap/extension-color':
    specifier: ^2.0.4
    version: 2.0.4(@tiptap/core@2.0.4)(@tiptap/extension-text-style@2.0.4)
  '@tiptap/extension-highlight':
    specifier: ^2.0.4
    version: 2.0.4(@tiptap/core@2.0.4)
  '@tiptap/extension-horizontal-rule':
    specifier: ^2.0.4
    version: 2.0.4(@tiptap/core@2.0.4)(@tiptap/pm@2.0.4)
  '@tiptap/extension-image':
    specifier: ^2.0.4
    version: 2.0.4(@tiptap/core@2.0.4)
  '@tiptap/extension-link':
    specifier: ^2.0.4
    version: 2.0.4(@tiptap/core@2.0.4)(@tiptap/pm@2.0.4)
  '@tiptap/extension-placeholder':
    specifier: 2.0.3
    version: 2.0.3(@tiptap/core@2.0.4)(@tiptap/pm@2.0.4)
  '@tiptap/extension-task-item':
    specifier: ^2.0.4
    version: 2.0.4(@tiptap/core@2.0.4)(@tiptap/pm@2.0.4)
  '@tiptap/extension-task-list':
    specifier: ^2.0.4
    version: 2.0.4(@tiptap/core@2.0.4)
  '@tiptap/extension-text-style':
    specifier: ^2.0.4
    version: 2.0.4(@tiptap/core@2.0.4)
  '@tiptap/extension-underline':
    specifier: ^2.0.4
    version: 2.0.4(@tiptap/core@2.0.4)
  '@tiptap/pm':
    specifier: ^2.0.4
    version: 2.0.4(@tiptap/core@2.0.4)
  '@tiptap/react':
    specifier: ^2.0.4
    version: 2.0.4(@tiptap/core@2.0.4)(@tiptap/pm@2.0.4)(react-dom@18.2.0)(react@18.2.0)
  '@tiptap/starter-kit':
    specifier: ^2.0.4
    version: 2.0.4(@tiptap/pm@2.0.4)
  '@tiptap/suggestion':
    specifier: ^2.0.4
    version: 2.0.4(@tiptap/core@2.0.4)(@tiptap/pm@2.0.4)
  '@types/node':
    specifier: 18.15.3
    version: 18.15.3
  '@types/react':
    specifier: 18.0.28
    version: 18.0.28
  '@types/react-dom':
    specifier: 18.0.11
    version: 18.0.11
  '@upstash/ratelimit':
    specifier: ^0.4.3
    version: 0.4.3
  '@vercel/analytics':
    specifier: ^1.0.1
    version: 1.0.1
  '@vercel/blob':
    specifier: ^0.9.3
    version: 0.9.3
  '@vercel/kv':
    specifier: ^0.2.2
    version: 0.2.2
  ai:
    specifier: ^2.2.9
    version: 2.2.9(react@18.2.0)(solid-js@1.7.10)(svelte@4.1.2)(vue@3.3.4)
  clsx:
    specifier: ^1.2.1
    version: 1.2.1
  eslint:
    specifier: 8.36.0
    version: 8.36.0
  eslint-config-next:
    specifier: 13.2.4
    version: 13.2.4(eslint@8.36.0)(typescript@4.9.5)
  eventsource-parser:
    specifier: ^0.1.0
    version: 0.1.0
  framer-motion:
    specifier: ^10.15.1
    version: 10.15.1(react-dom@18.2.0)(react@18.2.0)
  lucide-react:
    specifier: ^0.244.0
    version: 0.244.0(react@18.2.0)
  next:
    specifier: 13.4.20-canary.9
    version: 13.4.20-canary.9(react-dom@18.2.0)(react@18.2.0)
  next-themes:
    specifier: ^0.2.1
    version: 0.2.1(next@13.4.20-canary.9)(react-dom@18.2.0)(react@18.2.0)
  openai-edge:
    specifier: ^1.2.2
    version: 1.2.2
  react:
    specifier: 18.2.0
    version: 18.2.0
  react-dom:
    specifier: 18.2.0
    version: 18.2.0(react@18.2.0)
  react-markdown:
    specifier: ^8.0.7
    version: 8.0.7(@types/react@18.0.28)(react@18.2.0)
  react-moveable:
    specifier: ^0.54.1
    version: 0.54.1
  sonner:
    specifier: ^0.6.2
    version: 0.6.2(react-dom@18.2.0)(react@18.2.0)
  tailwind-merge:
    specifier: ^1.14.0
    version: 1.14.0
  tippy.js:
    specifier: ^6.3.7
    version: 6.3.7
  tiptap-markdown:
    specifier: ^0.8.2
    version: 0.8.2(@tiptap/core@2.0.4)
  typescript:
    specifier: 4.9.5
    version: 4.9.5
  use-debounce:
    specifier: ^9.0.4
    version: 9.0.4(react@18.2.0)

devDependencies:
  '@playwright/test':
    specifier: ^1.36.2
    version: 1.36.2
  '@replayio/playwright':
    specifier: ^1.0.10
    version: 1.0.10(@playwright/test@1.36.2)
  '@tailwindcss/typography':
    specifier: ^0.5.9
    version: 0.5.9(tailwindcss@3.3.3)
  autoprefixer:
    specifier: ^10.4.14
    version: 10.4.14(postcss@8.4.27)
  postcss:
    specifier: ^8.4.27
    version: 8.4.27
  prettier:
    specifier: ^2.8.8
    version: 2.8.8
  prettier-plugin-tailwindcss:
    specifier: ^0.3.0
    version: 0.3.0(prettier@2.8.8)
  tailwindcss:
    specifier: ^3.3.3
    version: 3.3.3
  tailwindcss-animate:
    specifier: ^1.0.6
    version: 1.0.6(tailwindcss@3.3.3)
>>>>>>> dba0eb17

packages:

  /@aashutoshrathi/word-wrap@1.2.6:
    resolution: {integrity: sha512-1Yjs2SvM8TflER/OD3cOjhWWOZb58A2t7wpE2S9XfBYTiIl+XFhQG2bjy4Pu1I+EAlCNUzRDYDdFwFYUKvXcIA==}
    engines: {node: '>=0.10.0'}
    dev: false

  /@alloc/quick-lru@5.2.0:
    resolution: {integrity: sha512-UrcABB+4bUrFABwbluTIBErXwvbsU/V7TZWfmbgJfbkwiBuziS9gxdODUyuiecfdGQ85jglMW6juS3+z5TsKLw==}
    engines: {node: '>=10'}
    dev: true

  /@ampproject/remapping@2.2.1:
    resolution: {integrity: sha512-lFMjJTrFL3j7L9yBxwYfCq2k6qqwHyzuUl/XBnif78PWTJYyL/dfowQHWE3sp6U6ZzqWiiIZnpTMO96zhkjwtg==}
    engines: {node: '>=6.0.0'}
    dependencies:
      '@jridgewell/gen-mapping': 0.3.3
      '@jridgewell/trace-mapping': 0.3.19
    dev: false

  /@babel/code-frame@7.22.10:
    resolution: {integrity: sha512-/KKIMG4UEL35WmI9OlvMhurwtytjvXoFcGNrOvyG9zIzA8YmPjVtIZUf7b05+TPO7G7/GEmLHDaoCgACHl9hhA==}
    engines: {node: '>=6.9.0'}
    dependencies:
      '@babel/highlight': 7.22.10
      chalk: 2.4.2
    dev: false

  /@babel/helper-string-parser@7.22.5:
    resolution: {integrity: sha512-mM4COjgZox8U+JcXQwPijIZLElkgEpO5rsERVDJTc2qfCDfERyob6k5WegS14SX18IIjv+XD+GrqNumY5JRCDw==}
    engines: {node: '>=6.9.0'}
    dev: false

  /@babel/helper-validator-identifier@7.22.5:
    resolution: {integrity: sha512-aJXu+6lErq8ltp+JhkJUfk1MTGyuA4v7f3pA+BJ5HLfNC6nAQ0Cpi9uOquUj8Hehg0aUiHzWQbOVJGao6ztBAQ==}
    engines: {node: '>=6.9.0'}
    dev: false

  /@babel/highlight@7.22.10:
    resolution: {integrity: sha512-78aUtVcT7MUscr0K5mIEnkwxPE0MaxkR5RxRwuHaQ+JuU5AmTPhY+do2mdzVTnIJJpyBglql2pehuBIWHug+WQ==}
    engines: {node: '>=6.9.0'}
    dependencies:
      '@babel/helper-validator-identifier': 7.22.5
      chalk: 2.4.2
      js-tokens: 4.0.0
    dev: false

  /@babel/parser@7.22.10:
    resolution: {integrity: sha512-lNbdGsQb9ekfsnjFGhEiF4hfFqGgfOP3H3d27re3n+CGhNuTSUEQdfWk556sTLNTloczcdM5TYF2LhzmDQKyvQ==}
    engines: {node: '>=6.0.0'}
    hasBin: true
    dependencies:
      '@babel/types': 7.22.10
    dev: false

  /@babel/runtime@7.22.10:
    resolution: {integrity: sha512-21t/fkKLMZI4pqP2wlmsQAWnYW1PDyKyyUV4vCi+B25ydmdaYTKXPwCj0BzSUnZf4seIiYvSA3jcZ3gdsMFkLQ==}
    engines: {node: '>=6.9.0'}
    dependencies:
      regenerator-runtime: 0.14.0
    dev: false

  /@babel/types@7.22.10:
    resolution: {integrity: sha512-obaoigiLrlDZ7TUQln/8m4mSqIW2QFeOrCQc9r+xsaHGNoplVNYlRVpsfE8Vj35GEm2ZH4ZhrNYogs/3fj85kg==}
    engines: {node: '>=6.9.0'}
    dependencies:
      '@babel/helper-string-parser': 7.22.5
      '@babel/helper-validator-identifier': 7.22.5
      to-fast-properties: 2.0.0
    dev: false

  /@cfcs/core@0.0.6:
    resolution: {integrity: sha512-FxfJMwoLB8MEMConeXUCqtMGqxdtePQxRBOiGip9ULcYYam3WfCgoY6xdnMaSkYvRvmosp5iuG+TiPofm65+Pw==}
    dependencies:
      '@egjs/component': 3.0.4
    dev: false

  /@daybrush/utils@1.13.0:
    resolution: {integrity: sha512-ALK12C6SQNNHw1enXK+UO8bdyQ+jaWNQ1Af7Z3FNxeAwjYhQT7do+TRE4RASAJ3ObaS2+TJ7TXR3oz2Gzbw0PQ==}
    dev: false

  /@egjs/agent@2.4.3:
    resolution: {integrity: sha512-XvksSENe8wPeFlEVouvrOhKdx8HMniJ3by7sro2uPF3M6QqWwjzVcmvwoPtdjiX8O1lfRoLhQMp1a7NGlVTdIA==}
    dev: false

  /@egjs/children-differ@1.0.1:
    resolution: {integrity: sha512-DRvyqMf+CPCOzAopQKHtW+X8iN6Hy6SFol+/7zCUiE5y4P/OB8JP8FtU4NxtZwtafvSL4faD5KoQYPj3JHzPFQ==}
    dependencies:
      '@egjs/list-differ': 1.0.1
    dev: false

  /@egjs/component@3.0.4:
    resolution: {integrity: sha512-sXA7bGbIeLF2OAw/vpka66c6QBBUPcA4UUhR4WGJfnp2XWdiI8QrnJGJMr/UxpE/xnevX9tN3jvNPlW8WkHl3g==}
    dev: false

  /@egjs/list-differ@1.0.1:
    resolution: {integrity: sha512-OTFTDQcWS+1ZREOdCWuk5hCBgYO4OsD30lXcOCyVOAjXMhgL5rBRDnt/otb6Nz8CzU0L/igdcaQBDLWc4t9gvg==}
    dev: false

  /@emotion/is-prop-valid@0.8.8:
    resolution: {integrity: sha512-u5WtneEAr5IDG2Wv65yhunPSMLIpuKsbuOktRojfrEiEvRyC85LgPMZI63cr7NUqT8ZIGdSVg8ZKGxIug4lXcA==}
    requiresBuild: true
    dependencies:
      '@emotion/memoize': 0.7.4
    dev: false
    optional: true

  /@emotion/memoize@0.7.4:
    resolution: {integrity: sha512-Ja/Vfqe3HpuzRsG1oBtWTHk2PGZ7GR+2Vz5iYGelAw8dx32K0y7PjVuxK6z1nMpZOqAFsRUPCkK1YjJ56qJlgw==}
    requiresBuild: true
    dev: false
    optional: true

  /@esbuild/android-arm64@0.18.20:
    resolution: {integrity: sha512-Nz4rJcchGDtENV0eMKUNa6L12zz2zBDXuhj/Vjh18zGqB44Bi7MBMSXjgunJgjRhCmKOjnPuZp4Mb6OKqtMHLQ==}
    engines: {node: '>=12'}
    cpu: [arm64]
    os: [android]
    requiresBuild: true
    dev: true
    optional: true

  /@esbuild/android-arm@0.18.20:
    resolution: {integrity: sha512-fyi7TDI/ijKKNZTUJAQqiG5T7YjJXgnzkURqmGj13C6dCqckZBLdl4h7bkhHt/t0WP+zO9/zwroDvANaOqO5Sw==}
    engines: {node: '>=12'}
    cpu: [arm]
    os: [android]
    requiresBuild: true
    dev: true
    optional: true

  /@esbuild/android-x64@0.18.20:
    resolution: {integrity: sha512-8GDdlePJA8D6zlZYJV/jnrRAi6rOiNaCC/JclcXpB+KIuvfBN4owLtgzY2bsxnx666XjJx2kDPUmnTtR8qKQUg==}
    engines: {node: '>=12'}
    cpu: [x64]
    os: [android]
    requiresBuild: true
    dev: true
    optional: true

  /@esbuild/darwin-arm64@0.18.20:
    resolution: {integrity: sha512-bxRHW5kHU38zS2lPTPOyuyTm+S+eobPUnTNkdJEfAddYgEcll4xkT8DB9d2008DtTbl7uJag2HuE5NZAZgnNEA==}
    engines: {node: '>=12'}
    cpu: [arm64]
    os: [darwin]
    requiresBuild: true
    dev: true
    optional: true

  /@esbuild/darwin-x64@0.18.20:
    resolution: {integrity: sha512-pc5gxlMDxzm513qPGbCbDukOdsGtKhfxD1zJKXjCCcU7ju50O7MeAZ8c4krSJcOIJGFR+qx21yMMVYwiQvyTyQ==}
    engines: {node: '>=12'}
    cpu: [x64]
    os: [darwin]
    requiresBuild: true
    dev: true
    optional: true

  /@esbuild/freebsd-arm64@0.18.20:
    resolution: {integrity: sha512-yqDQHy4QHevpMAaxhhIwYPMv1NECwOvIpGCZkECn8w2WFHXjEwrBn3CeNIYsibZ/iZEUemj++M26W3cNR5h+Tw==}
    engines: {node: '>=12'}
    cpu: [arm64]
    os: [freebsd]
    requiresBuild: true
    dev: true
    optional: true

  /@esbuild/freebsd-x64@0.18.20:
    resolution: {integrity: sha512-tgWRPPuQsd3RmBZwarGVHZQvtzfEBOreNuxEMKFcd5DaDn2PbBxfwLcj4+aenoh7ctXcbXmOQIn8HI6mCSw5MQ==}
    engines: {node: '>=12'}
    cpu: [x64]
    os: [freebsd]
    requiresBuild: true
    dev: true
    optional: true

  /@esbuild/linux-arm64@0.18.20:
    resolution: {integrity: sha512-2YbscF+UL7SQAVIpnWvYwM+3LskyDmPhe31pE7/aoTMFKKzIc9lLbyGUpmmb8a8AixOL61sQ/mFh3jEjHYFvdA==}
    engines: {node: '>=12'}
    cpu: [arm64]
    os: [linux]
    requiresBuild: true
    dev: true
    optional: true

  /@esbuild/linux-arm@0.18.20:
    resolution: {integrity: sha512-/5bHkMWnq1EgKr1V+Ybz3s1hWXok7mDFUMQ4cG10AfW3wL02PSZi5kFpYKrptDsgb2WAJIvRcDm+qIvXf/apvg==}
    engines: {node: '>=12'}
    cpu: [arm]
    os: [linux]
    requiresBuild: true
    dev: true
    optional: true

  /@esbuild/linux-ia32@0.18.20:
    resolution: {integrity: sha512-P4etWwq6IsReT0E1KHU40bOnzMHoH73aXp96Fs8TIT6z9Hu8G6+0SHSw9i2isWrD2nbx2qo5yUqACgdfVGx7TA==}
    engines: {node: '>=12'}
    cpu: [ia32]
    os: [linux]
    requiresBuild: true
    dev: true
    optional: true

  /@esbuild/linux-loong64@0.18.20:
    resolution: {integrity: sha512-nXW8nqBTrOpDLPgPY9uV+/1DjxoQ7DoB2N8eocyq8I9XuqJ7BiAMDMf9n1xZM9TgW0J8zrquIb/A7s3BJv7rjg==}
    engines: {node: '>=12'}
    cpu: [loong64]
    os: [linux]
    requiresBuild: true
    dev: true
    optional: true

  /@esbuild/linux-mips64el@0.18.20:
    resolution: {integrity: sha512-d5NeaXZcHp8PzYy5VnXV3VSd2D328Zb+9dEq5HE6bw6+N86JVPExrA6O68OPwobntbNJ0pzCpUFZTo3w0GyetQ==}
    engines: {node: '>=12'}
    cpu: [mips64el]
    os: [linux]
    requiresBuild: true
    dev: true
    optional: true

  /@esbuild/linux-ppc64@0.18.20:
    resolution: {integrity: sha512-WHPyeScRNcmANnLQkq6AfyXRFr5D6N2sKgkFo2FqguP44Nw2eyDlbTdZwd9GYk98DZG9QItIiTlFLHJHjxP3FA==}
    engines: {node: '>=12'}
    cpu: [ppc64]
    os: [linux]
    requiresBuild: true
    dev: true
    optional: true

  /@esbuild/linux-riscv64@0.18.20:
    resolution: {integrity: sha512-WSxo6h5ecI5XH34KC7w5veNnKkju3zBRLEQNY7mv5mtBmrP/MjNBCAlsM2u5hDBlS3NGcTQpoBvRzqBcRtpq1A==}
    engines: {node: '>=12'}
    cpu: [riscv64]
    os: [linux]
    requiresBuild: true
    dev: true
    optional: true

  /@esbuild/linux-s390x@0.18.20:
    resolution: {integrity: sha512-+8231GMs3mAEth6Ja1iK0a1sQ3ohfcpzpRLH8uuc5/KVDFneH6jtAJLFGafpzpMRO6DzJ6AvXKze9LfFMrIHVQ==}
    engines: {node: '>=12'}
    cpu: [s390x]
    os: [linux]
    requiresBuild: true
    dev: true
    optional: true

  /@esbuild/linux-x64@0.18.20:
    resolution: {integrity: sha512-UYqiqemphJcNsFEskc73jQ7B9jgwjWrSayxawS6UVFZGWrAAtkzjxSqnoclCXxWtfwLdzU+vTpcNYhpn43uP1w==}
    engines: {node: '>=12'}
    cpu: [x64]
    os: [linux]
    requiresBuild: true
    dev: true
    optional: true

  /@esbuild/netbsd-x64@0.18.20:
    resolution: {integrity: sha512-iO1c++VP6xUBUmltHZoMtCUdPlnPGdBom6IrO4gyKPFFVBKioIImVooR5I83nTew5UOYrk3gIJhbZh8X44y06A==}
    engines: {node: '>=12'}
    cpu: [x64]
    os: [netbsd]
    requiresBuild: true
    dev: true
    optional: true

  /@esbuild/openbsd-x64@0.18.20:
    resolution: {integrity: sha512-e5e4YSsuQfX4cxcygw/UCPIEP6wbIL+se3sxPdCiMbFLBWu0eiZOJ7WoD+ptCLrmjZBK1Wk7I6D/I3NglUGOxg==}
    engines: {node: '>=12'}
    cpu: [x64]
    os: [openbsd]
    requiresBuild: true
    dev: true
    optional: true

  /@esbuild/sunos-x64@0.18.20:
    resolution: {integrity: sha512-kDbFRFp0YpTQVVrqUd5FTYmWo45zGaXe0X8E1G/LKFC0v8x0vWrhOWSLITcCn63lmZIxfOMXtCfti/RxN/0wnQ==}
    engines: {node: '>=12'}
    cpu: [x64]
    os: [sunos]
    requiresBuild: true
    dev: true
    optional: true

  /@esbuild/win32-arm64@0.18.20:
    resolution: {integrity: sha512-ddYFR6ItYgoaq4v4JmQQaAI5s7npztfV4Ag6NrhiaW0RrnOXqBkgwZLofVTlq1daVTQNhtI5oieTvkRPfZrePg==}
    engines: {node: '>=12'}
    cpu: [arm64]
    os: [win32]
    requiresBuild: true
    dev: true
    optional: true

  /@esbuild/win32-ia32@0.18.20:
    resolution: {integrity: sha512-Wv7QBi3ID/rROT08SABTS7eV4hX26sVduqDOTe1MvGMjNd3EjOz4b7zeexIR62GTIEKrfJXKL9LFxTYgkyeu7g==}
    engines: {node: '>=12'}
    cpu: [ia32]
    os: [win32]
    requiresBuild: true
    dev: true
    optional: true

  /@esbuild/win32-x64@0.18.20:
    resolution: {integrity: sha512-kTdfRcSiDfQca/y9QIkng02avJ+NCaQvrMejlsB3RRv5sE9rRoeBPISaZpKxHELzRxZyLvNts1P27W3wV+8geQ==}
    engines: {node: '>=12'}
    cpu: [x64]
    os: [win32]
    requiresBuild: true
    dev: true
    optional: true

  /@eslint-community/eslint-utils@4.4.0(eslint@8.36.0):
    resolution: {integrity: sha512-1/sA4dwrzBAyeUoQ6oxahHKmrZvsnLCg4RfxW3ZFGGmQkSNQPFNLV9CUEFQP1x9EYXHTo5p6xdhZM1Ne9p/AfA==}
    engines: {node: ^12.22.0 || ^14.17.0 || >=16.0.0}
    peerDependencies:
      eslint: ^6.0.0 || ^7.0.0 || >=8.0.0
    dependencies:
      eslint: 8.36.0
      eslint-visitor-keys: 3.4.2
    dev: false

  /@eslint-community/regexpp@4.6.2:
    resolution: {integrity: sha512-pPTNuaAG3QMH+buKyBIGJs3g/S5y0caxw0ygM3YyE6yJFySwiGGSzA+mM3KJ8QQvzeLh3blwgSonkFjgQdxzMw==}
    engines: {node: ^12.0.0 || ^14.0.0 || >=16.0.0}
    dev: false

  /@eslint/eslintrc@2.1.1:
    resolution: {integrity: sha512-9t7ZA7NGGK8ckelF0PQCfcxIUzs1Md5rrO6U/c+FIQNanea5UZC0wqKXH4vHBccmu4ZJgZ2idtPeW7+Q2npOEA==}
    engines: {node: ^12.22.0 || ^14.17.0 || >=16.0.0}
    dependencies:
      ajv: 6.12.6
      debug: 4.3.4
      espree: 9.6.1
      globals: 13.20.0
      ignore: 5.2.4
      import-fresh: 3.3.0
      js-yaml: 4.1.0
      minimatch: 3.1.2
      strip-json-comments: 3.1.1
    transitivePeerDependencies:
      - supports-color
    dev: false

  /@eslint/js@8.36.0:
    resolution: {integrity: sha512-lxJ9R5ygVm8ZWgYdUweoq5ownDlJ4upvoWmO4eLxBYHdMo+vZ/Rx0EN6MbKWDJOSUGrqJy2Gt+Dyv/VKml0fjg==}
    engines: {node: ^12.22.0 || ^14.17.0 || >=16.0.0}
    dev: false

  /@floating-ui/core@1.4.1:
    resolution: {integrity: sha512-jk3WqquEJRlcyu7997NtR5PibI+y5bi+LS3hPmguVClypenMsCY3CBa3LAQnozRCtCrYWSEtAdiskpamuJRFOQ==}
    dependencies:
      '@floating-ui/utils': 0.1.1
    dev: false

  /@floating-ui/dom@1.5.1:
    resolution: {integrity: sha512-KwvVcPSXg6mQygvA1TjbN/gh///36kKtllIF8SUm0qpFj8+rvYrpvlYdL1JoA71SHpDqgSSdGOSoQ0Mp3uY5aw==}
    dependencies:
      '@floating-ui/core': 1.4.1
      '@floating-ui/utils': 0.1.1
    dev: false

  /@floating-ui/react-dom@2.0.1(react-dom@18.2.0)(react@18.2.0):
    resolution: {integrity: sha512-rZtAmSht4Lry6gdhAJDrCp/6rKN7++JnL1/Anbr/DdeyYXQPxvg/ivrbYvJulbRf4vL8b212suwMM2lxbv+RQA==}
    peerDependencies:
      react: '>=16.8.0'
      react-dom: '>=16.8.0'
    dependencies:
      '@floating-ui/dom': 1.5.1
      react: 18.2.0
      react-dom: 18.2.0(react@18.2.0)
    dev: false

  /@floating-ui/utils@0.1.1:
    resolution: {integrity: sha512-m0G6wlnhm/AX0H12IOWtK8gASEMffnX08RtKkCgTdHb9JpHKGloI7icFfLg9ZmQeavcvR0PKmzxClyuFPSjKWw==}
    dev: false

  /@humanwhocodes/config-array@0.11.10:
    resolution: {integrity: sha512-KVVjQmNUepDVGXNuoRRdmmEjruj0KfiGSbS8LVc12LMsWDQzRXJ0qdhN8L8uUigKpfEHRhlaQFY0ib1tnUbNeQ==}
    engines: {node: '>=10.10.0'}
    dependencies:
      '@humanwhocodes/object-schema': 1.2.1
      debug: 4.3.4
      minimatch: 3.1.2
    transitivePeerDependencies:
      - supports-color
    dev: false

  /@humanwhocodes/module-importer@1.0.1:
    resolution: {integrity: sha512-bxveV4V8v5Yb4ncFTT3rPSgZBOpCkjfK0y4oVVVJwIuDVBRMDXrPyXRL988i5ap9m9bnyEEjWfm5WkBmtffLfA==}
    engines: {node: '>=12.22'}
    dev: false

  /@humanwhocodes/object-schema@1.2.1:
    resolution: {integrity: sha512-ZnQMnLV4e7hDlUvw8H+U8ASL02SS2Gn6+9Ac3wGGLIe7+je2AeAOxPY+izIPJDfFDb7eDjev0Us8MO1iFRN8hA==}
    dev: false

  /@jest/environment@29.6.2:
    resolution: {integrity: sha512-AEcW43C7huGd/vogTddNNTDRpO6vQ2zaQNrttvWV18ArBx9Z56h7BIsXkNFJVOO4/kblWEQz30ckw0+L3izc+Q==}
    engines: {node: ^14.15.0 || ^16.10.0 || >=18.0.0}
    dependencies:
      '@jest/fake-timers': 29.6.2
      '@jest/types': 29.6.1
      '@types/node': 18.15.3
      jest-mock: 29.6.2
    dev: false

  /@jest/fake-timers@29.6.2:
    resolution: {integrity: sha512-euZDmIlWjm1Z0lJ1D0f7a0/y5Kh/koLFMUBE5SUYWrmy8oNhJpbTBDAP6CxKnadcMLDoDf4waRYCe35cH6G6PA==}
    engines: {node: ^14.15.0 || ^16.10.0 || >=18.0.0}
    dependencies:
      '@jest/types': 29.6.1
      '@sinonjs/fake-timers': 10.3.0
      '@types/node': 18.15.3
      jest-message-util: 29.6.2
      jest-mock: 29.6.2
      jest-util: 29.6.2
    dev: false

  /@jest/schemas@29.6.0:
    resolution: {integrity: sha512-rxLjXyJBTL4LQeJW3aKo0M/+GkCOXsO+8i9Iu7eDb6KwtP65ayoDsitrdPBtujxQ88k4wI2FNYfa6TOGwSn6cQ==}
    engines: {node: ^14.15.0 || ^16.10.0 || >=18.0.0}
    dependencies:
      '@sinclair/typebox': 0.27.8
    dev: false

  /@jest/types@29.6.1:
    resolution: {integrity: sha512-tPKQNMPuXgvdOn2/Lg9HNfUvjYVGolt04Hp03f5hAk878uwOLikN+JzeLY0HcVgKgFl9Hs3EIqpu3WX27XNhnw==}
    engines: {node: ^14.15.0 || ^16.10.0 || >=18.0.0}
    dependencies:
      '@jest/schemas': 29.6.0
      '@types/istanbul-lib-coverage': 2.0.4
      '@types/istanbul-reports': 3.0.1
      '@types/node': 18.15.3
      '@types/yargs': 17.0.24
      chalk: 4.1.2
    dev: false

  /@jridgewell/gen-mapping@0.3.3:
    resolution: {integrity: sha512-HLhSWOLRi875zjjMG/r+Nv0oCW8umGb0BgEhyX3dDX3egwZtB8PqLnjz3yedt8R5StBrzcg4aBpnh8UA9D1BoQ==}
    engines: {node: '>=6.0.0'}
    dependencies:
      '@jridgewell/set-array': 1.1.2
      '@jridgewell/sourcemap-codec': 1.4.15
      '@jridgewell/trace-mapping': 0.3.19

  /@jridgewell/resolve-uri@3.1.1:
    resolution: {integrity: sha512-dSYZh7HhCDtCKm4QakX0xFpsRDqjjtZf/kjI/v3T3Nwt5r8/qz/M19F9ySyOqU94SXBmeG9ttTul+YnR4LOxFA==}
    engines: {node: '>=6.0.0'}

  /@jridgewell/set-array@1.1.2:
    resolution: {integrity: sha512-xnkseuNADM0gt2bs+BvhO0p78Mk762YnZdsuzFV018NoG1Sj1SCQvpSqa7XUaTam5vAGasABV9qXASMKnFMwMw==}
    engines: {node: '>=6.0.0'}

  /@jridgewell/sourcemap-codec@1.4.15:
    resolution: {integrity: sha512-eF2rxCRulEKXHTRiDrDy6erMYWqNw4LPdQ8UQA4huuxaQsVeRPFl2oM8oDGxMFhJUWZf9McpLtJasDDZb/Bpeg==}

  /@jridgewell/trace-mapping@0.3.19:
    resolution: {integrity: sha512-kf37QtfW+Hwx/buWGMPcR60iF9ziHa6r/CZJIHbmcm4+0qrXiVdxegAH0F6yddEVQ7zdkjcGCgCzUu+BcbhQxw==}
    dependencies:
      '@jridgewell/resolve-uri': 3.1.1
      '@jridgewell/sourcemap-codec': 1.4.15

  /@next/env@13.4.20-canary.9:
    resolution: {integrity: sha512-Q50WWRslscwtZmrnpP+l5+bMyvv0K1s5XDreCSoor+bnz3aYadUUL2fIoZD9I+4glXW+BsqVKpDu/e4dnlk63A==}
    dev: false

  /@next/env@13.4.8-canary.14:
    resolution: {integrity: sha512-av9eOV3L1FpoH3P67JnfOIZxNEWbp4xak52XXbR9I96XN0haCeBbyGXseBOpf9DWT9MZHh7zeCciiW+07MCf9Q==}
    dev: false

  /@next/eslint-plugin-next@13.2.4:
    resolution: {integrity: sha512-ck1lI+7r1mMJpqLNa3LJ5pxCfOB1lfJncKmRJeJxcJqcngaFwylreLP7da6Rrjr6u2gVRTfmnkSkjc80IiQCwQ==}
    dependencies:
      glob: 7.1.7
    dev: false

  /@next/swc-darwin-arm64@13.4.20-canary.9:
    resolution: {integrity: sha512-Zz+oxCegzfFeI4wc34acHVCaAOoGONykcaZNuwqJMLld+uH2NWJzGyNYz/raDH5aXS6T0tL5HMxdZhjtVbTmwQ==}
    engines: {node: '>= 10'}
    cpu: [arm64]
    os: [darwin]
    requiresBuild: true
    dev: false
    optional: true

<<<<<<< HEAD
  /@next/swc-darwin-arm64@13.4.8-canary.14:
    resolution: {integrity: sha512-A/cp3mfSky9KaE883tWc0rM8Cvx/u/F/Fp15vYVrhtr0ZmFfF5Dz31yxN9hU846f+peZXZLKJYfz2g6vKjMtfg==}
    engines: {node: '>= 10'}
    cpu: [arm64]
    os: [darwin]
    requiresBuild: true
    dev: false
    optional: true

  /@next/swc-darwin-x64@13.4.10-canary.0:
    resolution: {integrity: sha512-bm5pJejXtNuROmG1xePzmEOiFCBPAQYOBV3d0Jc4UPe8iJMHF0G/REKyaobFds5Oz0rd7O+WUqX4mx8/Mnf/eQ==}
=======
  /@next/swc-darwin-x64@13.4.20-canary.9:
    resolution: {integrity: sha512-4bwue/rziLzK0/kET7Ls7kEIOPQaINFw06EdWwULB4/d1p7YaeR/zPRAvewuktF2WDlG/TK6QC1a7qu2Oz+G7w==}
>>>>>>> dba0eb17
    engines: {node: '>= 10'}
    cpu: [x64]
    os: [darwin]
    requiresBuild: true
    dev: false
    optional: true

<<<<<<< HEAD
  /@next/swc-darwin-x64@13.4.8-canary.14:
    resolution: {integrity: sha512-TZVVp77rBFTRzM/ikhWtEcJSu0vdWoflNexiSRyM+IdGRO/p04zTHSshJTQYVwWlkJNULCmQefkvMwaOdWQlDw==}
    engines: {node: '>= 10'}
    cpu: [x64]
    os: [darwin]
    requiresBuild: true
    dev: false
    optional: true

  /@next/swc-linux-arm64-gnu@13.4.10-canary.0:
    resolution: {integrity: sha512-u4OtqbLYW2srSsybJrc4Dv2m+iJy9trAzUApPfRkV9KbOPKhne4oHwziKfoRIfgBdQdVacbZ/kl02hn7VWgoeQ==}
=======
  /@next/swc-linux-arm64-gnu@13.4.20-canary.9:
    resolution: {integrity: sha512-rGSLeEjKemKMszYyj6k2XSPZOO1egQDfrgrPZbm/AMzaKzOH48ZLyIYxPaphT+SHFu6+d+e8aVKqY0dy3loeBQ==}
>>>>>>> dba0eb17
    engines: {node: '>= 10'}
    cpu: [arm64]
    os: [linux]
    requiresBuild: true
    dev: false
    optional: true

<<<<<<< HEAD
  /@next/swc-linux-arm64-gnu@13.4.8-canary.14:
    resolution: {integrity: sha512-JmklSwdTFPRff5AE1Krw/M3KFi/SvqVi1+MdSI+tAFjTHp54DZGqOWIHFUJey9RrvE3B4ln3ySrKqolU3oBrjA==}
    engines: {node: '>= 10'}
    cpu: [arm64]
    os: [linux]
    requiresBuild: true
    dev: false
    optional: true

  /@next/swc-linux-arm64-musl@13.4.10-canary.0:
    resolution: {integrity: sha512-VxZ1etsSaL507WQ6xQAdaGju3ueFR623wi/1/ZxWxfGGPqyPn2LwL2Fbx8PDLv9gH6EKZdQG8lRXdUlV/LVPLw==}
=======
  /@next/swc-linux-arm64-musl@13.4.20-canary.9:
    resolution: {integrity: sha512-MQZIobWWQnUZV+9y2rRbACNwrwu5kEO7HRyJZziyLHm2fjA79GzXqg5TroL311Ju1qo+zLsgt1+J199DV5WPvA==}
>>>>>>> dba0eb17
    engines: {node: '>= 10'}
    cpu: [arm64]
    os: [linux]
    requiresBuild: true
    dev: false
    optional: true

<<<<<<< HEAD
  /@next/swc-linux-arm64-musl@13.4.8-canary.14:
    resolution: {integrity: sha512-fXaAnWqUtXevw6K70aW00hCYrTWngdmcqfLPrVTsoZaHZEUXROzeQxKmPHgNAshVhCywJKNPDBQgRvv0KBTU3w==}
    engines: {node: '>= 10'}
    cpu: [arm64]
    os: [linux]
    requiresBuild: true
    dev: false
    optional: true

  /@next/swc-linux-x64-gnu@13.4.10-canary.0:
    resolution: {integrity: sha512-zHSMxQtk+lH/TjY7O6vZjHPA/fE258tHA3MCbzSYMTFwFRwOS5T3bUu/9I6GLRVzVJb2EVPEtSBJKAFdwBttYA==}
=======
  /@next/swc-linux-x64-gnu@13.4.20-canary.9:
    resolution: {integrity: sha512-j7fIcegeH9CSfCSE1B14jJCJ+oD8y8+LLcNFxDXkU6KbnEMxetWTeN2TR3CGSTUg6ubmdJbtDh4ZKB3GbNiczw==}
>>>>>>> dba0eb17
    engines: {node: '>= 10'}
    cpu: [x64]
    os: [linux]
    requiresBuild: true
    dev: false
    optional: true

<<<<<<< HEAD
  /@next/swc-linux-x64-gnu@13.4.8-canary.14:
    resolution: {integrity: sha512-1cN3Ql5/o9oMRTOdcKZOnlXUfPLeHios7+fw3OEtoieYEAL3k+sw8QIj4DMDn8hSaWfjT+m8FNjZE6SxEqX+sQ==}
    engines: {node: '>= 10'}
    cpu: [x64]
    os: [linux]
    requiresBuild: true
    dev: false
    optional: true

  /@next/swc-linux-x64-musl@13.4.10-canary.0:
    resolution: {integrity: sha512-FC50Pvfy0v/FB84DfSSgESrhUUxeqCMkLpIkjMCCwOoaGiMc9RjToOjT5OZj2M1dik472MKdpKkh1+sou+7CUw==}
=======
  /@next/swc-linux-x64-musl@13.4.20-canary.9:
    resolution: {integrity: sha512-FGBZrptyWM1q4/DoclR7WXcigX5rS+i+0Qo/rxFQ7YCPWOV++XsCFG7JKePXsbR/XXNlgiaZF1NLYpJQZCkTzg==}
>>>>>>> dba0eb17
    engines: {node: '>= 10'}
    cpu: [x64]
    os: [linux]
    requiresBuild: true
    dev: false
    optional: true

<<<<<<< HEAD
  /@next/swc-linux-x64-musl@13.4.8-canary.14:
    resolution: {integrity: sha512-+fRVjUquYmG5kpRPuCGhS65EWlFaPTPCL/SpmhkMRPCdgmZq5fq4L84TvMW4dj5KyFcIi6nckZ8RSi3NP8bCGg==}
    engines: {node: '>= 10'}
    cpu: [x64]
    os: [linux]
    requiresBuild: true
    dev: false
    optional: true

  /@next/swc-win32-arm64-msvc@13.4.10-canary.0:
    resolution: {integrity: sha512-W/GV3UusZZczoDimCJWTxXQk62iwAAjDuVvISSLXuxuOGrRuJkHaRQQnTsN7pECRANDRIBiGDecawMuWz1iFOw==}
=======
  /@next/swc-win32-arm64-msvc@13.4.20-canary.9:
    resolution: {integrity: sha512-Wvcc6hxqlLQy6tCqzl7zkM8Qzy7t/9qAQYODofYJbhVbghxjP/2/4TTMTPR3H2wILBXftq1RiPC+Z28VioQtxQ==}
>>>>>>> dba0eb17
    engines: {node: '>= 10'}
    cpu: [arm64]
    os: [win32]
    requiresBuild: true
    dev: false
    optional: true

<<<<<<< HEAD
  /@next/swc-win32-arm64-msvc@13.4.8-canary.14:
    resolution: {integrity: sha512-BE2HFOW0GJGnnNRhJ1whFDyLJeWWlJI6SZpU0qMgXxaAuS74cBmlBm8M2nKgc0kmBmCsJ+GjTASAU+ZGpGlMBA==}
    engines: {node: '>= 10'}
    cpu: [arm64]
    os: [win32]
    requiresBuild: true
    dev: false
    optional: true

  /@next/swc-win32-ia32-msvc@13.4.10-canary.0:
    resolution: {integrity: sha512-LBbVkr3DaC8YWndxBUk22BbXRPd2OEjP40u/lpQQZnYQBiAHRBH7GRaPUOyTR1uSAjsmwKKtGPD6GYkn1nWOtg==}
=======
  /@next/swc-win32-ia32-msvc@13.4.20-canary.9:
    resolution: {integrity: sha512-k68OFoylxWcdKNfEJOjSoO/apwawbSpPM4mFAmDzte04JMrRCWXZhW4urHGH1NGgGCF6mL7Ep9gxntC3mYue4w==}
>>>>>>> dba0eb17
    engines: {node: '>= 10'}
    cpu: [ia32]
    os: [win32]
    requiresBuild: true
    dev: false
    optional: true

<<<<<<< HEAD
  /@next/swc-win32-ia32-msvc@13.4.8-canary.14:
    resolution: {integrity: sha512-YbJ7PI5XRn5ybg8BUPICGnzr9YqaAFWlz0Nxl73Y84Xa1o4AXzylFh1mnjpaS/TSx2vWyPkhaNVU9MjcIxrx8A==}
    engines: {node: '>= 10'}
    cpu: [ia32]
    os: [win32]
    requiresBuild: true
    dev: false
    optional: true

  /@next/swc-win32-x64-msvc@13.4.10-canary.0:
    resolution: {integrity: sha512-jk5naKdJ0M7Bv3NRRysJu8sKDKsUqvUZYVjTyKPSYv0dKU0sdLsCO/gOcvi+Zs1i8vkS6h+yIrKxMyvM++CNGQ==}
=======
  /@next/swc-win32-x64-msvc@13.4.20-canary.9:
    resolution: {integrity: sha512-xO1fGefH5mZKbKTjp1q9FSsNYomzleSG2PG99ARUDnxKDrfIP2kYeFDVxbVOOGK9IZJuQfKkhBZesegeCZLncg==}
>>>>>>> dba0eb17
    engines: {node: '>= 10'}
    cpu: [x64]
    os: [win32]
    requiresBuild: true
    dev: false
    optional: true

  /@next/swc-win32-x64-msvc@13.4.8-canary.14:
    resolution: {integrity: sha512-mfZp/OIWP69UxBxgfFeFsSJYvIYBGYSePaoVXb/fTcNwkHEFyolCVZPeCAChM7GbOh2u3PJ9MMhPSEhQSDPIXg==}
    engines: {node: '>= 10'}
    cpu: [x64]
    os: [win32]
    requiresBuild: true
    dev: false
    optional: true

  /@nodelib/fs.scandir@2.1.5:
    resolution: {integrity: sha512-vq24Bq3ym5HEQm2NKCr3yXDwjc7vTsEThRDnkp2DK9p1uqLR+DHurm/NOTo0KG7HYHU7eppKZj3MyqYuMBf62g==}
    engines: {node: '>= 8'}
    dependencies:
      '@nodelib/fs.stat': 2.0.5
      run-parallel: 1.2.0

  /@nodelib/fs.stat@2.0.5:
    resolution: {integrity: sha512-RkhPPp2zrqDAQA/2jNhnztcPAlv64XdhIp7a7454A5ovI7Bukxgt7MX7udwAu3zg1DcpPU0rz3VV1SeaqvY4+A==}
    engines: {node: '>= 8'}

  /@nodelib/fs.walk@1.2.8:
    resolution: {integrity: sha512-oGB+UxlgWcgQkgwo8GcEGwemoTFt3FIO9ababBmaGwXIoBKZ+GTy0pP185beGg7Llih/NSHSV2XAs1lnznocSg==}
    engines: {node: '>= 8'}
    dependencies:
      '@nodelib/fs.scandir': 2.1.5
      fastq: 1.15.0

  /@playwright/test@1.36.2:
    resolution: {integrity: sha512-2rVZeyPRjxfPH6J0oGJqE8YxiM1IBRyM8hyrXYK7eSiAqmbNhxwcLa7dZ7fy9Kj26V7FYia5fh9XJRq4Dqme+g==}
    engines: {node: '>=16'}
    hasBin: true
    dependencies:
      '@types/node': 18.15.3
      playwright-core: 1.36.2
    optionalDependencies:
      fsevents: 2.3.2
    dev: true

  /@popperjs/core@2.11.8:
    resolution: {integrity: sha512-P1st0aksCrn9sGZhp8GMYwBnQsbvAWsZAX44oXNNvLHGqAOcoVxmjZiohstwQ7SqKnbR47akdNi+uleWD8+g6A==}
    dev: false

  /@radix-ui/primitive@1.0.1:
    resolution: {integrity: sha512-yQ8oGX2GVsEYMWGxcovu1uGWPCxV5BFfeeYxqPmuAzUyLT9qmaMXSAhXpb0WrspIeqYzdJpkh2vHModJPgRIaw==}
    dependencies:
      '@babel/runtime': 7.22.10
    dev: false

  /@radix-ui/react-arrow@1.0.3(@types/react-dom@18.0.11)(@types/react@18.0.28)(react-dom@18.2.0)(react@18.2.0):
    resolution: {integrity: sha512-wSP+pHsB/jQRaL6voubsQ/ZlrGBHHrOjmBnr19hxYgtS0WvAFwZhK2WP/YY5yF9uKECCEEDGxuLxq1NBK51wFA==}
    peerDependencies:
      '@types/react': '*'
      '@types/react-dom': '*'
      react: ^16.8 || ^17.0 || ^18.0
      react-dom: ^16.8 || ^17.0 || ^18.0
    peerDependenciesMeta:
      '@types/react':
        optional: true
      '@types/react-dom':
        optional: true
    dependencies:
      '@babel/runtime': 7.22.10
      '@radix-ui/react-primitive': 1.0.3(@types/react-dom@18.0.11)(@types/react@18.0.28)(react-dom@18.2.0)(react@18.2.0)
      '@types/react': 18.0.28
      '@types/react-dom': 18.0.11
      react: 18.2.0
      react-dom: 18.2.0(react@18.2.0)
    dev: false

  /@radix-ui/react-compose-refs@1.0.1(@types/react@18.0.28)(react@18.2.0):
    resolution: {integrity: sha512-fDSBgd44FKHa1FRMU59qBMPFcl2PZE+2nmqunj+BWFyYYjnhIDWL2ItDs3rrbJDQOtzt5nIebLCQc4QRfz6LJw==}
    peerDependencies:
      '@types/react': '*'
      react: ^16.8 || ^17.0 || ^18.0
    peerDependenciesMeta:
      '@types/react':
        optional: true
    dependencies:
      '@babel/runtime': 7.22.10
      '@types/react': 18.0.28
      react: 18.2.0
    dev: false

  /@radix-ui/react-context@1.0.1(@types/react@18.0.28)(react@18.2.0):
    resolution: {integrity: sha512-ebbrdFoYTcuZ0v4wG5tedGnp9tzcV8awzsxYph7gXUyvnNLuTIcCk1q17JEbnVhXAKG9oX3KtchwiMIAYp9NLg==}
    peerDependencies:
      '@types/react': '*'
      react: ^16.8 || ^17.0 || ^18.0
    peerDependenciesMeta:
      '@types/react':
        optional: true
    dependencies:
      '@babel/runtime': 7.22.10
      '@types/react': 18.0.28
      react: 18.2.0
    dev: false

  /@radix-ui/react-dismissable-layer@1.0.4(@types/react-dom@18.0.11)(@types/react@18.0.28)(react-dom@18.2.0)(react@18.2.0):
    resolution: {integrity: sha512-7UpBa/RKMoHJYjie1gkF1DlK8l1fdU/VKDpoS3rCCo8YBJR294GwcEHyxHw72yvphJ7ld0AXEcSLAzY2F/WyCg==}
    peerDependencies:
      '@types/react': '*'
      '@types/react-dom': '*'
      react: ^16.8 || ^17.0 || ^18.0
      react-dom: ^16.8 || ^17.0 || ^18.0
    peerDependenciesMeta:
      '@types/react':
        optional: true
      '@types/react-dom':
        optional: true
    dependencies:
      '@babel/runtime': 7.22.10
      '@radix-ui/primitive': 1.0.1
      '@radix-ui/react-compose-refs': 1.0.1(@types/react@18.0.28)(react@18.2.0)
      '@radix-ui/react-primitive': 1.0.3(@types/react-dom@18.0.11)(@types/react@18.0.28)(react-dom@18.2.0)(react@18.2.0)
      '@radix-ui/react-use-callback-ref': 1.0.1(@types/react@18.0.28)(react@18.2.0)
      '@radix-ui/react-use-escape-keydown': 1.0.3(@types/react@18.0.28)(react@18.2.0)
      '@types/react': 18.0.28
      '@types/react-dom': 18.0.11
      react: 18.2.0
      react-dom: 18.2.0(react@18.2.0)
    dev: false

  /@radix-ui/react-focus-guards@1.0.1(@types/react@18.0.28)(react@18.2.0):
    resolution: {integrity: sha512-Rect2dWbQ8waGzhMavsIbmSVCgYxkXLxxR3ZvCX79JOglzdEy4JXMb98lq4hPxUbLr77nP0UOGf4rcMU+s1pUA==}
    peerDependencies:
      '@types/react': '*'
      react: ^16.8 || ^17.0 || ^18.0
    peerDependenciesMeta:
      '@types/react':
        optional: true
    dependencies:
      '@babel/runtime': 7.22.10
      '@types/react': 18.0.28
      react: 18.2.0
    dev: false

  /@radix-ui/react-focus-scope@1.0.3(@types/react-dom@18.0.11)(@types/react@18.0.28)(react-dom@18.2.0)(react@18.2.0):
    resolution: {integrity: sha512-upXdPfqI4islj2CslyfUBNlaJCPybbqRHAi1KER7Isel9Q2AtSJ0zRBZv8mWQiFXD2nyAJ4BhC3yXgZ6kMBSrQ==}
    peerDependencies:
      '@types/react': '*'
      '@types/react-dom': '*'
      react: ^16.8 || ^17.0 || ^18.0
      react-dom: ^16.8 || ^17.0 || ^18.0
    peerDependenciesMeta:
      '@types/react':
        optional: true
      '@types/react-dom':
        optional: true
    dependencies:
      '@babel/runtime': 7.22.10
      '@radix-ui/react-compose-refs': 1.0.1(@types/react@18.0.28)(react@18.2.0)
      '@radix-ui/react-primitive': 1.0.3(@types/react-dom@18.0.11)(@types/react@18.0.28)(react-dom@18.2.0)(react@18.2.0)
      '@radix-ui/react-use-callback-ref': 1.0.1(@types/react@18.0.28)(react@18.2.0)
      '@types/react': 18.0.28
      '@types/react-dom': 18.0.11
      react: 18.2.0
      react-dom: 18.2.0(react@18.2.0)
    dev: false

  /@radix-ui/react-id@1.0.1(@types/react@18.0.28)(react@18.2.0):
    resolution: {integrity: sha512-tI7sT/kqYp8p96yGWY1OAnLHrqDgzHefRBKQ2YAkBS5ja7QLcZ9Z/uY7bEjPUatf8RomoXM8/1sMj1IJaE5UzQ==}
    peerDependencies:
      '@types/react': '*'
      react: ^16.8 || ^17.0 || ^18.0
    peerDependenciesMeta:
      '@types/react':
        optional: true
    dependencies:
      '@babel/runtime': 7.22.10
      '@radix-ui/react-use-layout-effect': 1.0.1(@types/react@18.0.28)(react@18.2.0)
      '@types/react': 18.0.28
      react: 18.2.0
    dev: false

  /@radix-ui/react-popover@1.0.6(@types/react-dom@18.0.11)(@types/react@18.0.28)(react-dom@18.2.0)(react@18.2.0):
    resolution: {integrity: sha512-cZ4defGpkZ0qTRtlIBzJLSzL6ht7ofhhW4i1+pkemjV1IKXm0wgCRnee154qlV6r9Ttunmh2TNZhMfV2bavUyA==}
    peerDependencies:
      '@types/react': '*'
      '@types/react-dom': '*'
      react: ^16.8 || ^17.0 || ^18.0
      react-dom: ^16.8 || ^17.0 || ^18.0
    peerDependenciesMeta:
      '@types/react':
        optional: true
      '@types/react-dom':
        optional: true
    dependencies:
      '@babel/runtime': 7.22.10
      '@radix-ui/primitive': 1.0.1
      '@radix-ui/react-compose-refs': 1.0.1(@types/react@18.0.28)(react@18.2.0)
      '@radix-ui/react-context': 1.0.1(@types/react@18.0.28)(react@18.2.0)
      '@radix-ui/react-dismissable-layer': 1.0.4(@types/react-dom@18.0.11)(@types/react@18.0.28)(react-dom@18.2.0)(react@18.2.0)
      '@radix-ui/react-focus-guards': 1.0.1(@types/react@18.0.28)(react@18.2.0)
      '@radix-ui/react-focus-scope': 1.0.3(@types/react-dom@18.0.11)(@types/react@18.0.28)(react-dom@18.2.0)(react@18.2.0)
      '@radix-ui/react-id': 1.0.1(@types/react@18.0.28)(react@18.2.0)
      '@radix-ui/react-popper': 1.1.2(@types/react-dom@18.0.11)(@types/react@18.0.28)(react-dom@18.2.0)(react@18.2.0)
      '@radix-ui/react-portal': 1.0.3(@types/react-dom@18.0.11)(@types/react@18.0.28)(react-dom@18.2.0)(react@18.2.0)
      '@radix-ui/react-presence': 1.0.1(@types/react-dom@18.0.11)(@types/react@18.0.28)(react-dom@18.2.0)(react@18.2.0)
      '@radix-ui/react-primitive': 1.0.3(@types/react-dom@18.0.11)(@types/react@18.0.28)(react-dom@18.2.0)(react@18.2.0)
      '@radix-ui/react-slot': 1.0.2(@types/react@18.0.28)(react@18.2.0)
      '@radix-ui/react-use-controllable-state': 1.0.1(@types/react@18.0.28)(react@18.2.0)
      '@types/react': 18.0.28
      '@types/react-dom': 18.0.11
      aria-hidden: 1.2.3
      react: 18.2.0
      react-dom: 18.2.0(react@18.2.0)
      react-remove-scroll: 2.5.5(@types/react@18.0.28)(react@18.2.0)
    dev: false

  /@radix-ui/react-popper@1.1.2(@types/react-dom@18.0.11)(@types/react@18.0.28)(react-dom@18.2.0)(react@18.2.0):
    resolution: {integrity: sha512-1CnGGfFi/bbqtJZZ0P/NQY20xdG3E0LALJaLUEoKwPLwl6PPPfbeiCqMVQnhoFRAxjJj4RpBRJzDmUgsex2tSg==}
    peerDependencies:
      '@types/react': '*'
      '@types/react-dom': '*'
      react: ^16.8 || ^17.0 || ^18.0
      react-dom: ^16.8 || ^17.0 || ^18.0
    peerDependenciesMeta:
      '@types/react':
        optional: true
      '@types/react-dom':
        optional: true
    dependencies:
      '@babel/runtime': 7.22.10
      '@floating-ui/react-dom': 2.0.1(react-dom@18.2.0)(react@18.2.0)
      '@radix-ui/react-arrow': 1.0.3(@types/react-dom@18.0.11)(@types/react@18.0.28)(react-dom@18.2.0)(react@18.2.0)
      '@radix-ui/react-compose-refs': 1.0.1(@types/react@18.0.28)(react@18.2.0)
      '@radix-ui/react-context': 1.0.1(@types/react@18.0.28)(react@18.2.0)
      '@radix-ui/react-primitive': 1.0.3(@types/react-dom@18.0.11)(@types/react@18.0.28)(react-dom@18.2.0)(react@18.2.0)
      '@radix-ui/react-use-callback-ref': 1.0.1(@types/react@18.0.28)(react@18.2.0)
      '@radix-ui/react-use-layout-effect': 1.0.1(@types/react@18.0.28)(react@18.2.0)
      '@radix-ui/react-use-rect': 1.0.1(@types/react@18.0.28)(react@18.2.0)
      '@radix-ui/react-use-size': 1.0.1(@types/react@18.0.28)(react@18.2.0)
      '@radix-ui/rect': 1.0.1
      '@types/react': 18.0.28
      '@types/react-dom': 18.0.11
      react: 18.2.0
      react-dom: 18.2.0(react@18.2.0)
    dev: false

  /@radix-ui/react-portal@1.0.3(@types/react-dom@18.0.11)(@types/react@18.0.28)(react-dom@18.2.0)(react@18.2.0):
    resolution: {integrity: sha512-xLYZeHrWoPmA5mEKEfZZevoVRK/Q43GfzRXkWV6qawIWWK8t6ifIiLQdd7rmQ4Vk1bmI21XhqF9BN3jWf+phpA==}
    peerDependencies:
      '@types/react': '*'
      '@types/react-dom': '*'
      react: ^16.8 || ^17.0 || ^18.0
      react-dom: ^16.8 || ^17.0 || ^18.0
    peerDependenciesMeta:
      '@types/react':
        optional: true
      '@types/react-dom':
        optional: true
    dependencies:
      '@babel/runtime': 7.22.10
      '@radix-ui/react-primitive': 1.0.3(@types/react-dom@18.0.11)(@types/react@18.0.28)(react-dom@18.2.0)(react@18.2.0)
      '@types/react': 18.0.28
      '@types/react-dom': 18.0.11
      react: 18.2.0
      react-dom: 18.2.0(react@18.2.0)
    dev: false

  /@radix-ui/react-presence@1.0.1(@types/react-dom@18.0.11)(@types/react@18.0.28)(react-dom@18.2.0)(react@18.2.0):
    resolution: {integrity: sha512-UXLW4UAbIY5ZjcvzjfRFo5gxva8QirC9hF7wRE4U5gz+TP0DbRk+//qyuAQ1McDxBt1xNMBTaciFGvEmJvAZCg==}
    peerDependencies:
      '@types/react': '*'
      '@types/react-dom': '*'
      react: ^16.8 || ^17.0 || ^18.0
      react-dom: ^16.8 || ^17.0 || ^18.0
    peerDependenciesMeta:
      '@types/react':
        optional: true
      '@types/react-dom':
        optional: true
    dependencies:
      '@babel/runtime': 7.22.10
      '@radix-ui/react-compose-refs': 1.0.1(@types/react@18.0.28)(react@18.2.0)
      '@radix-ui/react-use-layout-effect': 1.0.1(@types/react@18.0.28)(react@18.2.0)
      '@types/react': 18.0.28
      '@types/react-dom': 18.0.11
      react: 18.2.0
      react-dom: 18.2.0(react@18.2.0)
    dev: false

  /@radix-ui/react-primitive@1.0.3(@types/react-dom@18.0.11)(@types/react@18.0.28)(react-dom@18.2.0)(react@18.2.0):
    resolution: {integrity: sha512-yi58uVyoAcK/Nq1inRY56ZSjKypBNKTa/1mcL8qdl6oJeEaDbOldlzrGn7P6Q3Id5d+SYNGc5AJgc4vGhjs5+g==}
    peerDependencies:
      '@types/react': '*'
      '@types/react-dom': '*'
      react: ^16.8 || ^17.0 || ^18.0
      react-dom: ^16.8 || ^17.0 || ^18.0
    peerDependenciesMeta:
      '@types/react':
        optional: true
      '@types/react-dom':
        optional: true
    dependencies:
      '@babel/runtime': 7.22.10
      '@radix-ui/react-slot': 1.0.2(@types/react@18.0.28)(react@18.2.0)
      '@types/react': 18.0.28
      '@types/react-dom': 18.0.11
      react: 18.2.0
      react-dom: 18.2.0(react@18.2.0)
    dev: false

  /@radix-ui/react-slot@1.0.2(@types/react@18.0.28)(react@18.2.0):
    resolution: {integrity: sha512-YeTpuq4deV+6DusvVUW4ivBgnkHwECUu0BiN43L5UCDFgdhsRUWAghhTF5MbvNTPzmiFOx90asDSUjWuCNapwg==}
    peerDependencies:
      '@types/react': '*'
      react: ^16.8 || ^17.0 || ^18.0
    peerDependenciesMeta:
      '@types/react':
        optional: true
    dependencies:
      '@babel/runtime': 7.22.10
      '@radix-ui/react-compose-refs': 1.0.1(@types/react@18.0.28)(react@18.2.0)
      '@types/react': 18.0.28
      react: 18.2.0
    dev: false

  /@radix-ui/react-use-callback-ref@1.0.1(@types/react@18.0.28)(react@18.2.0):
    resolution: {integrity: sha512-D94LjX4Sp0xJFVaoQOd3OO9k7tpBYNOXdVhkltUbGv2Qb9OXdrg/CpsjlZv7ia14Sylv398LswWBVVu5nqKzAQ==}
    peerDependencies:
      '@types/react': '*'
      react: ^16.8 || ^17.0 || ^18.0
    peerDependenciesMeta:
      '@types/react':
        optional: true
    dependencies:
      '@babel/runtime': 7.22.10
      '@types/react': 18.0.28
      react: 18.2.0
    dev: false

  /@radix-ui/react-use-controllable-state@1.0.1(@types/react@18.0.28)(react@18.2.0):
    resolution: {integrity: sha512-Svl5GY5FQeN758fWKrjM6Qb7asvXeiZltlT4U2gVfl8Gx5UAv2sMR0LWo8yhsIZh2oQ0eFdZ59aoOOMV7b47VA==}
    peerDependencies:
      '@types/react': '*'
      react: ^16.8 || ^17.0 || ^18.0
    peerDependenciesMeta:
      '@types/react':
        optional: true
    dependencies:
      '@babel/runtime': 7.22.10
      '@radix-ui/react-use-callback-ref': 1.0.1(@types/react@18.0.28)(react@18.2.0)
      '@types/react': 18.0.28
      react: 18.2.0
    dev: false

  /@radix-ui/react-use-escape-keydown@1.0.3(@types/react@18.0.28)(react@18.2.0):
    resolution: {integrity: sha512-vyL82j40hcFicA+M4Ex7hVkB9vHgSse1ZWomAqV2Je3RleKGO5iM8KMOEtfoSB0PnIelMd2lATjTGMYqN5ylTg==}
    peerDependencies:
      '@types/react': '*'
      react: ^16.8 || ^17.0 || ^18.0
    peerDependenciesMeta:
      '@types/react':
        optional: true
    dependencies:
      '@babel/runtime': 7.22.10
      '@radix-ui/react-use-callback-ref': 1.0.1(@types/react@18.0.28)(react@18.2.0)
      '@types/react': 18.0.28
      react: 18.2.0
    dev: false

  /@radix-ui/react-use-layout-effect@1.0.1(@types/react@18.0.28)(react@18.2.0):
    resolution: {integrity: sha512-v/5RegiJWYdoCvMnITBkNNx6bCj20fiaJnWtRkU18yITptraXjffz5Qbn05uOiQnOvi+dbkznkoaMltz1GnszQ==}
    peerDependencies:
      '@types/react': '*'
      react: ^16.8 || ^17.0 || ^18.0
    peerDependenciesMeta:
      '@types/react':
        optional: true
    dependencies:
      '@babel/runtime': 7.22.10
      '@types/react': 18.0.28
      react: 18.2.0
    dev: false

  /@radix-ui/react-use-rect@1.0.1(@types/react@18.0.28)(react@18.2.0):
    resolution: {integrity: sha512-Cq5DLuSiuYVKNU8orzJMbl15TXilTnJKUCltMVQg53BQOF1/C5toAaGrowkgksdBQ9H+SRL23g0HDmg9tvmxXw==}
    peerDependencies:
      '@types/react': '*'
      react: ^16.8 || ^17.0 || ^18.0
    peerDependenciesMeta:
      '@types/react':
        optional: true
    dependencies:
      '@babel/runtime': 7.22.10
      '@radix-ui/rect': 1.0.1
      '@types/react': 18.0.28
      react: 18.2.0
    dev: false

  /@radix-ui/react-use-size@1.0.1(@types/react@18.0.28)(react@18.2.0):
    resolution: {integrity: sha512-ibay+VqrgcaI6veAojjofPATwledXiSmX+C0KrBk/xgpX9rBzPV3OsfwlhQdUOFbh+LKQorLYT+xTXW9V8yd0g==}
    peerDependencies:
      '@types/react': '*'
      react: ^16.8 || ^17.0 || ^18.0
    peerDependenciesMeta:
      '@types/react':
        optional: true
    dependencies:
      '@babel/runtime': 7.22.10
      '@radix-ui/react-use-layout-effect': 1.0.1(@types/react@18.0.28)(react@18.2.0)
      '@types/react': 18.0.28
      react: 18.2.0
    dev: false

  /@radix-ui/rect@1.0.1:
    resolution: {integrity: sha512-fyrgCaedtvMg9NK3en0pnOYJdtfwxUcNolezkNPUsoX57X8oQk+NkqcvzHXD2uKNij6GXmWU9NDru2IWjrO4BQ==}
    dependencies:
      '@babel/runtime': 7.22.10
    dev: false

  /@remirror/core-constants@2.0.2:
    resolution: {integrity: sha512-dyHY+sMF0ihPus3O27ODd4+agdHMEmuRdyiZJ2CCWjPV5UFmn17ZbElvk6WOGVE4rdCJKZQCrPV2BcikOMLUGQ==}
    dev: false

  /@remirror/core-helpers@3.0.0:
    resolution: {integrity: sha512-tusEgQJIqg4qKj6HSBUFcyRnWnziw3neh4T9wOmsPGHFC3w9kl5KSrDb9UAgE8uX6y32FnS7vJ955mWOl3n50A==}
    dependencies:
      '@remirror/core-constants': 2.0.2
      '@remirror/types': 1.0.1
      '@types/object.omit': 3.0.0
      '@types/object.pick': 1.3.2
      '@types/throttle-debounce': 2.1.0
      case-anything: 2.1.13
      dash-get: 1.0.2
      deepmerge: 4.3.1
      fast-deep-equal: 3.1.3
      make-error: 1.3.6
      object.omit: 3.0.0
      object.pick: 1.3.0
      throttle-debounce: 3.0.1
    dev: false

  /@remirror/types@1.0.1:
    resolution: {integrity: sha512-VlZQxwGnt1jtQ18D6JqdIF+uFZo525WEqrfp9BOc3COPpK4+AWCgdnAWL+ho6imWcoINlGjR/+3b6y5C1vBVEA==}
    dependencies:
      type-fest: 2.19.0
    dev: false

  /@replayio/playwright@1.0.10(@playwright/test@1.36.2):
    resolution: {integrity: sha512-9/r5YBcRdr2ROJL7Uezx/BfEWY3G9+ju7Ir9XFaiGnDtRKHYeqYTBHH3YHFiQG1w4Xw9AhRYwX9tMuZ7OpgewA==}
    hasBin: true
    requiresBuild: true
    peerDependencies:
      '@playwright/test': 1.19.x
    dependencies:
      '@playwright/test': 1.36.2
      '@replayio/replay': 0.14.2
      '@replayio/test-utils': 1.1.1
      uuid: 8.3.2
    transitivePeerDependencies:
      - bufferutil
      - encoding
      - supports-color
      - utf-8-validate
    dev: true

  /@replayio/replay@0.14.2:
    resolution: {integrity: sha512-ZLO8D9S++ryhkjhGywR46NPjBskrNK2OgxjIyAG47NXpk6yJdPYw+pECJ60bhSHv6Y4KCUdVNlOaIbO14IBq3Q==}
    hasBin: true
    dependencies:
      '@replayio/sourcemap-upload': 1.1.1
      commander: 7.2.0
      debug: 4.3.4
      is-uuid: 1.0.2
      jsonata: 1.8.6
      node-fetch: 2.6.12
      p-map: 4.0.0
      superstruct: 0.15.5
      text-table: 0.2.0
      ws: 7.5.9
    transitivePeerDependencies:
      - bufferutil
      - encoding
      - supports-color
      - utf-8-validate
    dev: true

  /@replayio/sourcemap-upload@1.1.1:
    resolution: {integrity: sha512-XcJmyi2lxVUv/OuCC4GS7SFDrwViObw5czLy2pz7i2AAHFdFQJxTSqnNnw00m7ocUBdgcn/P0DzKHeRvTgPx4w==}
    engines: {node: '>=10.13'}
    dependencies:
      commander: 7.2.0
      debug: 4.3.4
      glob: 7.2.3
      node-fetch: 2.6.12
      string.prototype.matchall: 4.0.8
    transitivePeerDependencies:
      - encoding
      - supports-color
    dev: true

  /@replayio/test-utils@1.1.1:
    resolution: {integrity: sha512-blBt2R0cix+5U35RJD+0ITWXHkj4Fxy77TIaU96TP6lINRsSRcfiGd6Xff63jnWNOCfPk/ac+rm1cih2sadtFQ==}
    dependencies:
      '@replayio/replay': 0.14.2
      '@types/node-fetch': 2.6.4
      debug: 4.3.4
      node-fetch: 2.6.12
      uuid: 8.3.2
    transitivePeerDependencies:
      - bufferutil
      - encoding
      - supports-color
      - utf-8-validate
    dev: true

  /@rushstack/eslint-patch@1.3.3:
    resolution: {integrity: sha512-0xd7qez0AQ+MbHatZTlI1gu5vkG8r7MYRUJAHPAHJBmGLs16zpkrpAVLvjQKQOqaXPDUBwOiJzNc00znHSCVBw==}
    dev: false

  /@scena/dragscroll@1.4.0:
    resolution: {integrity: sha512-3O8daaZD9VXA9CP3dra6xcgt/qrm0mg0xJCwiX6druCteQ9FFsXffkF8PrqxY4Z4VJ58fFKEa0RlKqbsi/XnRA==}
    dependencies:
      '@daybrush/utils': 1.13.0
      '@scena/event-emitter': 1.0.5
    dev: false

  /@scena/event-emitter@1.0.5:
    resolution: {integrity: sha512-AzY4OTb0+7ynefmWFQ6hxDdk0CySAq/D4efljfhtRHCOP7MBF9zUfhKG3TJiroVjASqVgkRJFdenS8ArZo6Olg==}
    dependencies:
      '@daybrush/utils': 1.13.0
    dev: false

  /@scena/matrix@1.1.1:
    resolution: {integrity: sha512-JVKBhN0tm2Srl+Yt+Ywqu0oLgLcdemDQlD1OxmN9jaCTwaFPZ7tY8n6dhVgMEaR9qcR7r+kAlMXnSfNyYdE+Vg==}
    dependencies:
      '@daybrush/utils': 1.13.0
    dev: false

  /@sinclair/typebox@0.27.8:
    resolution: {integrity: sha512-+Fj43pSMwJs4KRrH/938Uf+uAELIgVBmQzg/q1YG10djyfA3TnrU8N8XzqCh/okZdszqBQTZf96idMfE5lnwTA==}
    dev: false

  /@sinonjs/commons@3.0.0:
    resolution: {integrity: sha512-jXBtWAF4vmdNmZgD5FoKsVLv3rPgDnLgPbU84LIJ3otV44vJlDRokVng5v8NFJdCf/da9legHcKaRuZs4L7faA==}
    dependencies:
      type-detect: 4.0.8
    dev: false

  /@sinonjs/fake-timers@10.3.0:
    resolution: {integrity: sha512-V4BG07kuYSUkTCSBHG8G8TNhM+F19jXFWnQtzj+we8DrkpSBCee9Z3Ms8yiGer/dlmhe35/Xdgyo3/0rQKg7YA==}
    dependencies:
      '@sinonjs/commons': 3.0.0
    dev: false

  /@swc/helpers@0.5.1:
    resolution: {integrity: sha512-sJ902EfIzn1Fa+qYmjdQqh8tPsoxyBz+8yBKC2HKUxyezKJFwPGOn7pv4WY6QuQW//ySQi5lJjA/ZT9sNWWNTg==}
    dependencies:
      tslib: 2.6.1
    dev: false

  /@tailwindcss/typography@0.5.9(tailwindcss@3.3.3):
    resolution: {integrity: sha512-t8Sg3DyynFysV9f4JDOVISGsjazNb48AeIYQwcL+Bsq5uf4RYL75C1giZ43KISjeDGBaTN3Kxh7Xj/vRSMJUUg==}
    peerDependencies:
      tailwindcss: '>=3.0.0 || insiders'
    dependencies:
      lodash.castarray: 4.4.0
      lodash.isplainobject: 4.0.6
      lodash.merge: 4.6.2
      postcss-selector-parser: 6.0.10
      tailwindcss: 3.3.3
    dev: true

  /@tiptap/core@2.0.4(@tiptap/pm@2.0.4):
    resolution: {integrity: sha512-2YOMjRqoBGEP4YGgYpuPuBBJHMeqKOhLnS0WVwjVP84zOmMgZ7A8M6ILC9Xr7Q/qHZCvyBGWOSsI7+3HsEzzYQ==}
    peerDependencies:
      '@tiptap/pm': ^2.0.0
    dependencies:
      '@tiptap/pm': 2.0.4(@tiptap/core@2.0.4)
    dev: false

  /@tiptap/extension-blockquote@2.0.4(@tiptap/core@2.0.4):
    resolution: {integrity: sha512-z5qfuLi04OgCBI6/odzB2vhulT/wpjymYOnON65vLXGZZbUw4cbPloykhqgWvQp+LzKH+HBhl4fz53d5CgnbOA==}
    peerDependencies:
      '@tiptap/core': ^2.0.0
    dependencies:
      '@tiptap/core': 2.0.4(@tiptap/pm@2.0.4)
    dev: false

  /@tiptap/extension-bold@2.0.4(@tiptap/core@2.0.4):
    resolution: {integrity: sha512-CWSQy1uWkVsen8HUsqhm+oEIxJrCiCENABUbhaVcJL/MqhnP4Trrh1B6O00Yfoc0XToPRRibDaHMFs4A3MSO0g==}
    peerDependencies:
      '@tiptap/core': ^2.0.0
    dependencies:
      '@tiptap/core': 2.0.4(@tiptap/pm@2.0.4)
    dev: false

  /@tiptap/extension-bubble-menu@2.0.4(@tiptap/core@2.0.4)(@tiptap/pm@2.0.4):
    resolution: {integrity: sha512-+cRZwj0YINNNDElSAiX1pvY2K98S2j9MQW2dXV5oLqsJhqGPZsKxVo8I1u7ZtqUla3QE1V18RYPAzVgTiMRkBg==}
    peerDependencies:
      '@tiptap/core': ^2.0.0
      '@tiptap/pm': ^2.0.0
    dependencies:
      '@tiptap/core': 2.0.4(@tiptap/pm@2.0.4)
      '@tiptap/pm': 2.0.4(@tiptap/core@2.0.4)
      tippy.js: 6.3.7
    dev: false

  /@tiptap/extension-bullet-list@2.0.4(@tiptap/core@2.0.4):
    resolution: {integrity: sha512-JSZKBVTaKSuLl5fR4EKE4dOINOrgeRHYA25Vj6cWjgdvpTw5ef7vcUdn9yP4JwTmLRI+VnnMlYL3rqigU3iZNg==}
    peerDependencies:
      '@tiptap/core': ^2.0.0
    dependencies:
      '@tiptap/core': 2.0.4(@tiptap/pm@2.0.4)
    dev: false

  /@tiptap/extension-code-block@2.0.4(@tiptap/core@2.0.4)(@tiptap/pm@2.0.4):
    resolution: {integrity: sha512-In2tV3rgm/MznVF0N7qYsYugPWSzhZHaCRCWcFKNvllMExpo91bUWvk+hXaIhhPxvuqGIVezjybwrYuU3bJW0g==}
    peerDependencies:
      '@tiptap/core': ^2.0.0
      '@tiptap/pm': ^2.0.0
    dependencies:
      '@tiptap/core': 2.0.4(@tiptap/pm@2.0.4)
      '@tiptap/pm': 2.0.4(@tiptap/core@2.0.4)
    dev: false

  /@tiptap/extension-code@2.0.4(@tiptap/core@2.0.4):
    resolution: {integrity: sha512-HuwJSJkipZf4hkns9witv1CABNIPiB9C8lgAQXK4xJKcoUQChcnljEL+PQ2NqeEeMTEeV3nG3A/0QafH0pgTgg==}
    peerDependencies:
      '@tiptap/core': ^2.0.0
    dependencies:
      '@tiptap/core': 2.0.4(@tiptap/pm@2.0.4)
    dev: false

  /@tiptap/extension-color@2.0.4(@tiptap/core@2.0.4)(@tiptap/extension-text-style@2.0.4):
    resolution: {integrity: sha512-7Eb5Gk9v3sj2i1Q8dfqmpnc5aDPC/t0ZEsSLRi4C6SNo1nBeUxteXzpzxWwYjTvK+Um40STR89Z6PY14FIYXSA==}
    peerDependencies:
      '@tiptap/core': ^2.0.0
      '@tiptap/extension-text-style': ^2.0.0
    dependencies:
      '@tiptap/core': 2.0.4(@tiptap/pm@2.0.4)
      '@tiptap/extension-text-style': 2.0.4(@tiptap/core@2.0.4)
    dev: false

  /@tiptap/extension-document@2.0.4(@tiptap/core@2.0.4):
    resolution: {integrity: sha512-mCj2fAhnNhIHttPSqfTPSSTGwClGaPYvhT56Ij/Pi4iCrWjPXzC4XnIkIHSS34qS2tJN4XJzr/z7lm3NeLkF1w==}
    peerDependencies:
      '@tiptap/core': ^2.0.0
    dependencies:
      '@tiptap/core': 2.0.4(@tiptap/pm@2.0.4)
    dev: false

  /@tiptap/extension-dropcursor@2.0.4(@tiptap/core@2.0.4)(@tiptap/pm@2.0.4):
    resolution: {integrity: sha512-1OmKBv/E+nJo2vsosvu8KwFiBB+gZM1pY61qc7JbwEKHSYAxUFHfvLkIA0IQ53Z0DHMrFSKgWmHEcbnqtGevCA==}
    peerDependencies:
      '@tiptap/core': ^2.0.0
      '@tiptap/pm': ^2.0.0
    dependencies:
      '@tiptap/core': 2.0.4(@tiptap/pm@2.0.4)
      '@tiptap/pm': 2.0.4(@tiptap/core@2.0.4)
    dev: false

  /@tiptap/extension-floating-menu@2.0.4(@tiptap/core@2.0.4)(@tiptap/pm@2.0.4):
    resolution: {integrity: sha512-0YRE738k+kNKuSHhAb3jj9ZQ7Kda78RYRr+cX2jrQVueIMKebPIY07eBt6JcKmob9V9vcNn9qLtBfmygfcPUQg==}
    peerDependencies:
      '@tiptap/core': ^2.0.0
      '@tiptap/pm': ^2.0.0
    dependencies:
      '@tiptap/core': 2.0.4(@tiptap/pm@2.0.4)
      '@tiptap/pm': 2.0.4(@tiptap/core@2.0.4)
      tippy.js: 6.3.7
    dev: false

  /@tiptap/extension-gapcursor@2.0.4(@tiptap/core@2.0.4)(@tiptap/pm@2.0.4):
    resolution: {integrity: sha512-VxmKfBQjSSu1mNvHlydA4dJW/zawGKyqmnryiFNcUV9s+/HWLR5i9SiUl4wJM/B8sG8cQxClne5/LrCAeGNYuA==}
    peerDependencies:
      '@tiptap/core': ^2.0.0
      '@tiptap/pm': ^2.0.0
    dependencies:
      '@tiptap/core': 2.0.4(@tiptap/pm@2.0.4)
      '@tiptap/pm': 2.0.4(@tiptap/core@2.0.4)
    dev: false

  /@tiptap/extension-hard-break@2.0.4(@tiptap/core@2.0.4):
    resolution: {integrity: sha512-4j8BZa6diuoRytWoIc7j25EYWWut5TZDLbb+OVURdkHnsF8B8zeNTo55W40CdwSaSyTtXtxbTIldV80ShQarGQ==}
    peerDependencies:
      '@tiptap/core': ^2.0.0
    dependencies:
      '@tiptap/core': 2.0.4(@tiptap/pm@2.0.4)
    dev: false

  /@tiptap/extension-heading@2.0.4(@tiptap/core@2.0.4):
    resolution: {integrity: sha512-EfitUbew5ljH3xVlBXAxqqcJ4rjv15b8379LYOV6KQCf+Y1wY0gy9Q8wXSnrsAagqrvqipja4Ihn3OZeyIM+CA==}
    peerDependencies:
      '@tiptap/core': ^2.0.0
    dependencies:
      '@tiptap/core': 2.0.4(@tiptap/pm@2.0.4)
    dev: false

  /@tiptap/extension-highlight@2.0.4(@tiptap/core@2.0.4):
    resolution: {integrity: sha512-z1hcpf0eHHdaBE0pewXiNIu+QBodw4IAbZykTXMaY1xCsbYWfOJxeIb5o+CEG5HBsmaoJrCYenQw71xzgV0hKA==}
    peerDependencies:
      '@tiptap/core': ^2.0.0
    dependencies:
      '@tiptap/core': 2.0.4(@tiptap/pm@2.0.4)
    dev: false

  /@tiptap/extension-history@2.0.4(@tiptap/core@2.0.4)(@tiptap/pm@2.0.4):
    resolution: {integrity: sha512-3GAUszn1xZx3vniHMiX9BSKmfvb5QOb0oSLXInN+hx80CgJDIHqIFuhx2dyV9I/HWpa0cTxaLWj64kfDzb1JVg==}
    peerDependencies:
      '@tiptap/core': ^2.0.0
      '@tiptap/pm': ^2.0.0
    dependencies:
      '@tiptap/core': 2.0.4(@tiptap/pm@2.0.4)
      '@tiptap/pm': 2.0.4(@tiptap/core@2.0.4)
    dev: false

  /@tiptap/extension-horizontal-rule@2.0.4(@tiptap/core@2.0.4)(@tiptap/pm@2.0.4):
    resolution: {integrity: sha512-OMx2ImQseKbSUjPbbRCuYGOJshxYedh9giWAqwgWWokhYkH4nGxXn5m7+Laj+1wLre4bnWgHWVY4wMGniEj3aw==}
    peerDependencies:
      '@tiptap/core': ^2.0.0
      '@tiptap/pm': ^2.0.0
    dependencies:
      '@tiptap/core': 2.0.4(@tiptap/pm@2.0.4)
      '@tiptap/pm': 2.0.4(@tiptap/core@2.0.4)
    dev: false

  /@tiptap/extension-image@2.0.4(@tiptap/core@2.0.4):
    resolution: {integrity: sha512-5iQ96pt9xppM8sWzwhGgc99PPoYPQuokTaCXAQKDI0Y1CFCjZ+/duUG3al1VUMpBXsjJw3/RVO1+7CEhRTd3mA==}
    peerDependencies:
      '@tiptap/core': ^2.0.0
    dependencies:
      '@tiptap/core': 2.0.4(@tiptap/pm@2.0.4)
    dev: false

  /@tiptap/extension-italic@2.0.4(@tiptap/core@2.0.4):
    resolution: {integrity: sha512-C/6+qs4Jh8xERRP0wcOopA1+emK8MOkBE4RQx5NbPnT2iCpERP0GlmHBFQIjaYPctZgKFHxsCfRnneS5Xe76+A==}
    peerDependencies:
      '@tiptap/core': ^2.0.0
    dependencies:
      '@tiptap/core': 2.0.4(@tiptap/pm@2.0.4)
    dev: false

  /@tiptap/extension-link@2.0.4(@tiptap/core@2.0.4)(@tiptap/pm@2.0.4):
    resolution: {integrity: sha512-CliImI1hmC+J6wHxqgz9P4wMjoNSSgm3fnNHsx5z0Bn6JRA4Evh2E3KZAdMaE8xCTx89rKxMYNbamZf4VLSoqQ==}
    peerDependencies:
      '@tiptap/core': ^2.0.0
      '@tiptap/pm': ^2.0.0
    dependencies:
      '@tiptap/core': 2.0.4(@tiptap/pm@2.0.4)
      '@tiptap/pm': 2.0.4(@tiptap/core@2.0.4)
      linkifyjs: 4.1.1
    dev: false

  /@tiptap/extension-list-item@2.0.4(@tiptap/core@2.0.4):
    resolution: {integrity: sha512-tSkbLgRo1QMNDJttWs9FeRywkuy5T2HdLKKfUcUNzT3s0q5AqIJl7VyimsBL4A6MUfN1qQMZCMHB4pM9Mkluww==}
    peerDependencies:
      '@tiptap/core': ^2.0.0
    dependencies:
      '@tiptap/core': 2.0.4(@tiptap/pm@2.0.4)
    dev: false

  /@tiptap/extension-ordered-list@2.0.4(@tiptap/core@2.0.4):
    resolution: {integrity: sha512-Kfg+8k9p4iJCUKP/yIa18LfUpl9trURSMP/HX3/yQTz9Ul1vDrjxeFjSE5uWNvupcXRAM24js+aYrCmV7zpU+Q==}
    peerDependencies:
      '@tiptap/core': ^2.0.0
    dependencies:
      '@tiptap/core': 2.0.4(@tiptap/pm@2.0.4)
    dev: false

  /@tiptap/extension-paragraph@2.0.4(@tiptap/core@2.0.4):
    resolution: {integrity: sha512-nDxpopi9WigVqpfi8nU3B0fWYB14EMvKIkutNZo8wJvKGTZufNI8hw66wupIx/jZH1gFxEa5dHerw6aSYuWjgQ==}
    peerDependencies:
      '@tiptap/core': ^2.0.0
    dependencies:
      '@tiptap/core': 2.0.4(@tiptap/pm@2.0.4)
    dev: false

  /@tiptap/extension-placeholder@2.0.3(@tiptap/core@2.0.4)(@tiptap/pm@2.0.4):
    resolution: {integrity: sha512-Z42jo0termRAf0S0L8oxrts94IWX5waU4isS2CUw8xCUigYyCFslkhQXkWATO1qRbjNFLKN2C9qvCgGf4UeBrw==}
    peerDependencies:
      '@tiptap/core': ^2.0.0
      '@tiptap/pm': ^2.0.0
    dependencies:
      '@tiptap/core': 2.0.4(@tiptap/pm@2.0.4)
      '@tiptap/pm': 2.0.4(@tiptap/core@2.0.4)
    dev: false

  /@tiptap/extension-strike@2.0.4(@tiptap/core@2.0.4):
    resolution: {integrity: sha512-Men7LK6N/Dh3/G4/z2Z9WkDHM2Gxx1XyxYix2ZMf5CnqY37SeDNUnGDqit65pdIN3Y/TQnOZTkKSBilSAtXfJA==}
    peerDependencies:
      '@tiptap/core': ^2.0.0
    dependencies:
      '@tiptap/core': 2.0.4(@tiptap/pm@2.0.4)
    dev: false

  /@tiptap/extension-task-item@2.0.4(@tiptap/core@2.0.4)(@tiptap/pm@2.0.4):
    resolution: {integrity: sha512-0FfYWrOslDzzN7Ehnt3yBekOSH45tiB/3gzFRvGdLBUv0PiYQolUpyfHGsdNzeKYuWLF1yiacJkCeLgNDgCLDw==}
    peerDependencies:
      '@tiptap/core': ^2.0.0
      '@tiptap/pm': ^2.0.0
    dependencies:
      '@tiptap/core': 2.0.4(@tiptap/pm@2.0.4)
      '@tiptap/pm': 2.0.4(@tiptap/core@2.0.4)
    dev: false

  /@tiptap/extension-task-list@2.0.4(@tiptap/core@2.0.4):
    resolution: {integrity: sha512-3RGoEgGJdWpGf8aWl7O7+jnnvfpF0or2YHYYvJv13t5G4dNIS9E7QXT3/rU9QtHNYkbcJYFjHligIFuBTAhZNg==}
    peerDependencies:
      '@tiptap/core': ^2.0.0
    dependencies:
      '@tiptap/core': 2.0.4(@tiptap/pm@2.0.4)
    dev: false

  /@tiptap/extension-text-style@2.0.4(@tiptap/core@2.0.4):
    resolution: {integrity: sha512-HQk8c7HasDdeAJxlHrztkgprxocZecZVUMlvPvFAhkq8E/5+nfmr/Gm9qudiStEARZrIYBATNA2PbnQuIGMx3A==}
    peerDependencies:
      '@tiptap/core': ^2.0.0
    dependencies:
      '@tiptap/core': 2.0.4(@tiptap/pm@2.0.4)
    dev: false

  /@tiptap/extension-text@2.0.4(@tiptap/core@2.0.4):
    resolution: {integrity: sha512-i8/VFlVZh7TkAI49KKX5JmC0tM8RGwyg5zUpozxYbLdCOv07AkJt+E1fLJty9mqH4Y5HJMNnyNxsuZ9Ol/ySRA==}
    peerDependencies:
      '@tiptap/core': ^2.0.0
    dependencies:
      '@tiptap/core': 2.0.4(@tiptap/pm@2.0.4)
    dev: false

  /@tiptap/extension-underline@2.0.4(@tiptap/core@2.0.4):
    resolution: {integrity: sha512-Hvhy3iV5dWs0SFTww6sIzyQSSgVzcQuiozhDs11iP+gvFjK7ejg86KZ8wAVvyCi9K3bOMhohsw1Q2b8JSnIxcg==}
    peerDependencies:
      '@tiptap/core': ^2.0.0
    dependencies:
      '@tiptap/core': 2.0.4(@tiptap/pm@2.0.4)
    dev: false

  /@tiptap/pm@2.0.4(@tiptap/core@2.0.4):
    resolution: {integrity: sha512-DNgxntpEaiW7ciW0BTNTL0TFqAreZTrAROWakI4XaYRAyi5H9NfZW8jmwGwMBkoZ1KB3pfy+jT/Bisy4okEQGQ==}
    peerDependencies:
      '@tiptap/core': ^2.0.0
    dependencies:
      '@tiptap/core': 2.0.4(@tiptap/pm@2.0.4)
      prosemirror-changeset: 2.2.1
      prosemirror-collab: 1.3.1
      prosemirror-commands: 1.5.2
      prosemirror-dropcursor: 1.8.1
      prosemirror-gapcursor: 1.3.2
      prosemirror-history: 1.3.2
      prosemirror-inputrules: 1.2.1
      prosemirror-keymap: 1.2.2
      prosemirror-markdown: 1.11.2
      prosemirror-menu: 1.2.2
      prosemirror-model: 1.19.3
      prosemirror-schema-basic: 1.2.2
      prosemirror-schema-list: 1.3.0
      prosemirror-state: 1.4.3
      prosemirror-tables: 1.3.4
      prosemirror-trailing-node: 2.0.7(prosemirror-model@1.19.3)(prosemirror-state@1.4.3)(prosemirror-view@1.31.7)
      prosemirror-transform: 1.7.4
      prosemirror-view: 1.31.7
    dev: false

  /@tiptap/react@2.0.4(@tiptap/core@2.0.4)(@tiptap/pm@2.0.4)(react-dom@18.2.0)(react@18.2.0):
    resolution: {integrity: sha512-NcrZL4Tu3+1Xfj/us5AOD7+kJhwYo2XViOB2iRRnfwS80PUtiLWDis6o3ngMGot/jBWzaMn4gofXnMWHtFdIAw==}
    peerDependencies:
      '@tiptap/core': ^2.0.0
      '@tiptap/pm': ^2.0.0
      react: ^17.0.0 || ^18.0.0
      react-dom: ^17.0.0 || ^18.0.0
    dependencies:
      '@tiptap/core': 2.0.4(@tiptap/pm@2.0.4)
      '@tiptap/extension-bubble-menu': 2.0.4(@tiptap/core@2.0.4)(@tiptap/pm@2.0.4)
      '@tiptap/extension-floating-menu': 2.0.4(@tiptap/core@2.0.4)(@tiptap/pm@2.0.4)
      '@tiptap/pm': 2.0.4(@tiptap/core@2.0.4)
      react: 18.2.0
      react-dom: 18.2.0(react@18.2.0)
    dev: false

  /@tiptap/starter-kit@2.0.4(@tiptap/pm@2.0.4):
    resolution: {integrity: sha512-9WtVXhujyp5cOlE7qlcQMFr0FEx3Cvo1isvfQGzhKKPzXa3rR7FT8bnOFsten31/Ia/uwvGXAvRDQy24YfHdNA==}
    dependencies:
      '@tiptap/core': 2.0.4(@tiptap/pm@2.0.4)
      '@tiptap/extension-blockquote': 2.0.4(@tiptap/core@2.0.4)
      '@tiptap/extension-bold': 2.0.4(@tiptap/core@2.0.4)
      '@tiptap/extension-bullet-list': 2.0.4(@tiptap/core@2.0.4)
      '@tiptap/extension-code': 2.0.4(@tiptap/core@2.0.4)
      '@tiptap/extension-code-block': 2.0.4(@tiptap/core@2.0.4)(@tiptap/pm@2.0.4)
      '@tiptap/extension-document': 2.0.4(@tiptap/core@2.0.4)
      '@tiptap/extension-dropcursor': 2.0.4(@tiptap/core@2.0.4)(@tiptap/pm@2.0.4)
      '@tiptap/extension-gapcursor': 2.0.4(@tiptap/core@2.0.4)(@tiptap/pm@2.0.4)
      '@tiptap/extension-hard-break': 2.0.4(@tiptap/core@2.0.4)
      '@tiptap/extension-heading': 2.0.4(@tiptap/core@2.0.4)
      '@tiptap/extension-history': 2.0.4(@tiptap/core@2.0.4)(@tiptap/pm@2.0.4)
      '@tiptap/extension-horizontal-rule': 2.0.4(@tiptap/core@2.0.4)(@tiptap/pm@2.0.4)
      '@tiptap/extension-italic': 2.0.4(@tiptap/core@2.0.4)
      '@tiptap/extension-list-item': 2.0.4(@tiptap/core@2.0.4)
      '@tiptap/extension-ordered-list': 2.0.4(@tiptap/core@2.0.4)
      '@tiptap/extension-paragraph': 2.0.4(@tiptap/core@2.0.4)
      '@tiptap/extension-strike': 2.0.4(@tiptap/core@2.0.4)
      '@tiptap/extension-text': 2.0.4(@tiptap/core@2.0.4)
    transitivePeerDependencies:
      - '@tiptap/pm'
    dev: false

  /@tiptap/suggestion@2.0.4(@tiptap/core@2.0.4)(@tiptap/pm@2.0.4):
    resolution: {integrity: sha512-C5LGGjH8VFET34V7vKkqlwpSzrPl+7oAcj9h+P3jvJQ076iYpmpnMtz6dNLSFGKpHp5mtyl4RoJzh7lTvlfyiA==}
    peerDependencies:
      '@tiptap/core': ^2.0.0
      '@tiptap/pm': ^2.0.0
    dependencies:
      '@tiptap/core': 2.0.4(@tiptap/pm@2.0.4)
      '@tiptap/pm': 2.0.4(@tiptap/core@2.0.4)
    dev: false

  /@tootallnate/once@2.0.0:
    resolution: {integrity: sha512-XCuKFP5PS55gnMVu3dty8KPatLqUoy/ZYzDzAGCQ8JNFCkLXzmI7vNHCR+XpbZaMWQK/vQubr7PkYq8g470J/A==}
    engines: {node: '>= 10'}
    dev: false

  /@types/debug@4.1.8:
    resolution: {integrity: sha512-/vPO1EPOs306Cvhwv7KfVfYvOJqA/S/AXjaHQiJboCZzcNDb+TIJFN9/2C9DZ//ijSKWioNyUxD792QmDJ+HKQ==}
    dependencies:
      '@types/ms': 0.7.31
    dev: false

  /@types/estree@1.0.1:
    resolution: {integrity: sha512-LG4opVs2ANWZ1TJoKc937iMmNstM/d0ae1vNbnBvBhqCSezgVUOzcLCqbI5elV8Vy6WKwKjaqR+zO9VKirBBCA==}
    dev: false

  /@types/hast@2.3.5:
    resolution: {integrity: sha512-SvQi0L/lNpThgPoleH53cdjB3y9zpLlVjRbqB3rH8hx1jiRSBGAhyjV3H+URFjNVRqt2EdYNrbZE5IsGlNfpRg==}
    dependencies:
      '@types/unist': 2.0.7
    dev: false

  /@types/istanbul-lib-coverage@2.0.4:
    resolution: {integrity: sha512-z/QT1XN4K4KYuslS23k62yDIDLwLFkzxOuMplDtObz0+y7VqJCaO2o+SPwHCvLFZh7xazvvoor2tA/hPz9ee7g==}
    dev: false

  /@types/istanbul-lib-report@3.0.0:
    resolution: {integrity: sha512-plGgXAPfVKFoYfa9NpYDAkseG+g6Jr294RqeqcqDixSbU34MZVJRi/P+7Y8GDpzkEwLaGZZOpKIEmeVZNtKsrg==}
    dependencies:
      '@types/istanbul-lib-coverage': 2.0.4
    dev: false

  /@types/istanbul-reports@3.0.1:
    resolution: {integrity: sha512-c3mAZEuK0lvBp8tmuL74XRKn1+y2dcwOUpH7x4WrF6gk1GIgiluDRgMYQtw2OFcBvAJWlt6ASU3tSqxp0Uu0Aw==}
    dependencies:
      '@types/istanbul-lib-report': 3.0.0
    dev: false

  /@types/jsdom@20.0.1:
    resolution: {integrity: sha512-d0r18sZPmMQr1eG35u12FZfhIXNrnsPU/g5wvRKCUf/tOGilKKwYMYGqh33BNR6ba+2gkHw1EUiHoN3mn7E5IQ==}
    dependencies:
      '@types/node': 18.15.3
      '@types/tough-cookie': 4.0.2
      parse5: 7.1.2
    dev: false

  /@types/json5@0.0.29:
    resolution: {integrity: sha512-dRLjCWHYg4oaA77cxO64oO+7JwCwnIzkZPdrrC71jQmQtlhM556pwKo5bUzqvZndkVbeFLIIi+9TC40JNF5hNQ==}
    dev: false

  /@types/linkify-it@3.0.2:
    resolution: {integrity: sha512-HZQYqbiFVWufzCwexrvh694SOim8z2d+xJl5UNamcvQFejLY/2YUtzXHYi3cHdI7PMlS8ejH2slRAOJQ32aNbA==}
    dev: false

  /@types/markdown-it@12.2.3:
    resolution: {integrity: sha512-GKMHFfv3458yYy+v/N8gjufHO6MSZKCOXpZc5GXIWWy8uldwfmPn98vp81gZ5f9SVw8YYBctgfJ22a2d7AOMeQ==}
    dependencies:
      '@types/linkify-it': 3.0.2
      '@types/mdurl': 1.0.2
    dev: false

  /@types/mdast@3.0.12:
    resolution: {integrity: sha512-DT+iNIRNX884cx0/Q1ja7NyUPpZuv0KPyL5rGNxm1WC1OtHstl7n4Jb7nk+xacNShQMbczJjt8uFzznpp6kYBg==}
    dependencies:
      '@types/unist': 2.0.7
    dev: false

  /@types/mdurl@1.0.2:
    resolution: {integrity: sha512-eC4U9MlIcu2q0KQmXszyn5Akca/0jrQmwDRgpAMJai7qBWq4amIQhZyNau4VYGtCeALvW1/NtjzJJ567aZxfKA==}
    dev: false

  /@types/ms@0.7.31:
    resolution: {integrity: sha512-iiUgKzV9AuaEkZqkOLDIvlQiL6ltuZd9tGcW3gwpnX8JbuiuhFlEGmmFXEXkN50Cvq7Os88IY2v0dkDqXYWVgA==}
    dev: false

  /@types/node-fetch@2.6.4:
    resolution: {integrity: sha512-1ZX9fcN4Rvkvgv4E6PAY5WXUFWFcRWxZa3EW83UjycOB9ljJCedb2CupIP4RZMEwF/M3eTcCihbBRgwtGbg5Rg==}
    dependencies:
      '@types/node': 18.15.3
      form-data: 3.0.1

  /@types/node@18.15.3:
    resolution: {integrity: sha512-p6ua9zBxz5otCmbpb5D3U4B5Nanw6Pk3PPyX05xnxbB/fRv71N7CPmORg7uAD5P70T0xmx1pzAx/FUfa5X+3cw==}

  /@types/object.omit@3.0.0:
    resolution: {integrity: sha512-I27IoPpH250TUzc9FzXd0P1BV/BMJuzqD3jOz98ehf9dQqGkxlq+hO1bIqZGWqCg5bVOy0g4AUVJtnxe0klDmw==}
    dev: false

  /@types/object.pick@1.3.2:
    resolution: {integrity: sha512-sn7L+qQ6RLPdXRoiaE7bZ/Ek+o4uICma/lBFPyJEKDTPTBP1W8u0c4baj3EiS4DiqLs+Hk+KUGvMVJtAw3ePJg==}
    dev: false

  /@types/prop-types@15.7.5:
    resolution: {integrity: sha512-JCB8C6SnDoQf0cNycqd/35A7MjcnK+ZTqE7judS6o7utxUCg6imJg3QK2qzHKszlTjcj2cn+NwMB2i96ubpj7w==}
    dev: false

  /@types/react-dom@18.0.11:
    resolution: {integrity: sha512-O38bPbI2CWtgw/OoQoY+BRelw7uysmXbWvw3nLWO21H1HSh+GOlqPuXshJfjmpNlKiiSDG9cc1JZAaMmVdcTlw==}
    dependencies:
      '@types/react': 18.0.28
    dev: false

  /@types/react@18.0.28:
    resolution: {integrity: sha512-RD0ivG1kEztNBdoAK7lekI9M+azSnitIn85h4iOiaLjaTrMjzslhaqCGaI4IyCJ1RljWiLCEu4jyrLLgqxBTew==}
    dependencies:
      '@types/prop-types': 15.7.5
      '@types/scheduler': 0.16.3
      csstype: 3.1.2
    dev: false

  /@types/scheduler@0.16.3:
    resolution: {integrity: sha512-5cJ8CB4yAx7BH1oMvdU0Jh9lrEXyPkar6F9G/ERswkCuvP4KQZfZkSjcMbAICCpQTN4OuZn8tz0HiKv9TGZgrQ==}
    dev: false

  /@types/stack-utils@2.0.1:
    resolution: {integrity: sha512-Hl219/BT5fLAaz6NDkSuhzasy49dwQS/DSdu4MdggFB8zcXv7vflBI3xp7FEmkmdDkBUI2bPUNeMttp2knYdxw==}
    dev: false

  /@types/throttle-debounce@2.1.0:
    resolution: {integrity: sha512-5eQEtSCoESnh2FsiLTxE121IiE60hnMqcb435fShf4bpLRjEu1Eoekht23y6zXS9Ts3l+Szu3TARnTsA0GkOkQ==}
    dev: false

  /@types/tough-cookie@4.0.2:
    resolution: {integrity: sha512-Q5vtl1W5ue16D+nIaW8JWebSSraJVlK+EthKn7e7UcD4KWsaSJ8BqGPXNaPghgtcn/fhvrN17Tv8ksUsQpiplw==}
    dev: false

  /@types/unist@2.0.7:
    resolution: {integrity: sha512-cputDpIbFgLUaGQn6Vqg3/YsJwxUwHLO13v3i5ouxT4lat0khip9AEWxtERujXV9wxIB1EyF97BSJFt6vpdI8g==}
    dev: false

  /@types/yargs-parser@21.0.0:
    resolution: {integrity: sha512-iO9ZQHkZxHn4mSakYV0vFHAVDyEOIJQrV2uZ06HxEPcx+mt8swXoZHIbaaJ2crJYFfErySgktuTZ3BeLz+XmFA==}
    dev: false

  /@types/yargs@17.0.24:
    resolution: {integrity: sha512-6i0aC7jV6QzQB8ne1joVZ0eSFIstHsCrobmOtghM11yGlH0j43FKL2UhWdELkyps0zuf7qVTUVCCR+tgSlyLLw==}
    dependencies:
      '@types/yargs-parser': 21.0.0
    dev: false

  /@typescript-eslint/parser@5.62.0(eslint@8.36.0)(typescript@4.9.5):
    resolution: {integrity: sha512-VlJEV0fOQ7BExOsHYAGrgbEiZoi8D+Bl2+f6V2RrXerRSylnp+ZBHmPvaIa8cz0Ajx7WO7Z5RqfgYg7ED1nRhA==}
    engines: {node: ^12.22.0 || ^14.17.0 || >=16.0.0}
    peerDependencies:
      eslint: ^6.0.0 || ^7.0.0 || ^8.0.0
      typescript: '*'
    peerDependenciesMeta:
      typescript:
        optional: true
    dependencies:
      '@typescript-eslint/scope-manager': 5.62.0
      '@typescript-eslint/types': 5.62.0
      '@typescript-eslint/typescript-estree': 5.62.0(typescript@4.9.5)
      debug: 4.3.4
      eslint: 8.36.0
      typescript: 4.9.5
    transitivePeerDependencies:
      - supports-color
    dev: false

  /@typescript-eslint/scope-manager@5.62.0:
    resolution: {integrity: sha512-VXuvVvZeQCQb5Zgf4HAxc04q5j+WrNAtNh9OwCsCgpKqESMTu3tF/jhZ3xG6T4NZwWl65Bg8KuS2uEvhSfLl0w==}
    engines: {node: ^12.22.0 || ^14.17.0 || >=16.0.0}
    dependencies:
      '@typescript-eslint/types': 5.62.0
      '@typescript-eslint/visitor-keys': 5.62.0
    dev: false

  /@typescript-eslint/types@5.62.0:
    resolution: {integrity: sha512-87NVngcbVXUahrRTqIK27gD2t5Cu1yuCXxbLcFtCzZGlfyVWWh8mLHkoxzjsB6DDNnvdL+fW8MiwPEJyGJQDgQ==}
    engines: {node: ^12.22.0 || ^14.17.0 || >=16.0.0}
    dev: false

  /@typescript-eslint/typescript-estree@5.62.0(typescript@4.9.5):
    resolution: {integrity: sha512-CmcQ6uY7b9y694lKdRB8FEel7JbU/40iSAPomu++SjLMntB+2Leay2LO6i8VnJk58MtE9/nQSFIH6jpyRWyYzA==}
    engines: {node: ^12.22.0 || ^14.17.0 || >=16.0.0}
    peerDependencies:
      typescript: '*'
    peerDependenciesMeta:
      typescript:
        optional: true
    dependencies:
      '@typescript-eslint/types': 5.62.0
      '@typescript-eslint/visitor-keys': 5.62.0
      debug: 4.3.4
      globby: 11.1.0
      is-glob: 4.0.3
      semver: 7.5.4
      tsutils: 3.21.0(typescript@4.9.5)
      typescript: 4.9.5
    transitivePeerDependencies:
      - supports-color
    dev: false

  /@typescript-eslint/visitor-keys@5.62.0:
    resolution: {integrity: sha512-07ny+LHRzQXepkGg6w0mFY41fVUNBrL2Roj/++7V1txKugfjm/Ci/qSND03r2RhlJhJYMcTn9AhhSSqQp0Ysyw==}
    engines: {node: ^12.22.0 || ^14.17.0 || >=16.0.0}
    dependencies:
      '@typescript-eslint/types': 5.62.0
      eslint-visitor-keys: 3.4.2
    dev: false

  /@upstash/core-analytics@0.0.6:
    resolution: {integrity: sha512-cpPSR0XJAJs4Ddz9nq3tINlPS5aLfWVCqhhtHnXt4p7qr5+/Znlt1Es736poB/9rnl1hAHrOsOvVj46NEXcVqA==}
    engines: {node: '>=16.0.0'}
    dependencies:
      '@upstash/redis': 1.22.0
    transitivePeerDependencies:
      - encoding
    dev: false

  /@upstash/ratelimit@0.4.3:
    resolution: {integrity: sha512-Dsp9Mw09Flg28JRklKgFiCXqr3bqv8bbG0kgpUYoHjcgPPolFFyaYOj/I2HExvYLZiogl77NUavBoNvMOK0zUQ==}
    dependencies:
      '@upstash/core-analytics': 0.0.6
    transitivePeerDependencies:
      - encoding
    dev: false

  /@upstash/redis@1.21.0:
    resolution: {integrity: sha512-c6M+cl0LOgGK/7Gp6ooMkIZ1IDAJs8zFR+REPkoSkAq38o7CWFX5FYwYEqGZ6wJpUGBuEOr/7hTmippXGgL25A==}
    dependencies:
      isomorphic-fetch: 3.0.0
    transitivePeerDependencies:
      - encoding
    dev: false

  /@upstash/redis@1.22.0:
    resolution: {integrity: sha512-sXoJDoEqqik0HbrNE7yRWckOySEFsoBxfRdCgOqkc0w6py19ZZG50SpGkDDEUXSnBqP8VgGYXhWAiBpqxrt5oA==}
    dependencies:
      isomorphic-fetch: 3.0.0
    transitivePeerDependencies:
      - encoding
    dev: false

  /@vercel/analytics@1.0.1:
    resolution: {integrity: sha512-Ux0c9qUfkcPqng3vrR0GTrlQdqNJ2JREn/2ydrVuKwM3RtMfF2mWX31Ijqo1opSjNAq6rK76PwtANw6kl6TAow==}
    dev: false

  /@vercel/blob@0.9.3:
    resolution: {integrity: sha512-/joEYvzqiItiUdN/WgrA/ICpOfBe1b/5eTJhMd92PHiXw0AEsi41FgGyoKhtFISkkkjOY6c7VO0MHAg/TaWooQ==}
    engines: {node: '>=16.14'}
    dependencies:
      jest-environment-jsdom: 29.6.1
      undici: 5.22.1
    transitivePeerDependencies:
      - bufferutil
      - canvas
      - supports-color
      - utf-8-validate
    dev: false

  /@vercel/kv@0.2.2:
    resolution: {integrity: sha512-mqnQOB6bkp4h5eObxfLNIlhlVqOGSH8cWOlC5pDVWTjX3zL8dETO1ZBl6M74HBmeBjbD5+J7wDJklRigY6UNKw==}
    engines: {node: '>=14.6'}
    dependencies:
      '@upstash/redis': 1.21.0
    transitivePeerDependencies:
      - encoding
    dev: false

  /@vue/compiler-core@3.3.4:
    resolution: {integrity: sha512-cquyDNvZ6jTbf/+x+AgM2Arrp6G4Dzbb0R64jiG804HRMfRiFXWI6kqUVqZ6ZR0bQhIoQjB4+2bhNtVwndW15g==}
    dependencies:
      '@babel/parser': 7.22.10
      '@vue/shared': 3.3.4
      estree-walker: 2.0.2
      source-map-js: 1.0.2
    dev: false

  /@vue/compiler-dom@3.3.4:
    resolution: {integrity: sha512-wyM+OjOVpuUukIq6p5+nwHYtj9cFroz9cwkfmP9O1nzH68BenTTv0u7/ndggT8cIQlnBeOo6sUT/gvHcIkLA5w==}
    dependencies:
      '@vue/compiler-core': 3.3.4
      '@vue/shared': 3.3.4
    dev: false

  /@vue/compiler-sfc@3.3.4:
    resolution: {integrity: sha512-6y/d8uw+5TkCuzBkgLS0v3lSM3hJDntFEiUORM11pQ/hKvkhSKZrXW6i69UyXlJQisJxuUEJKAWEqWbWsLeNKQ==}
    dependencies:
      '@babel/parser': 7.22.10
      '@vue/compiler-core': 3.3.4
      '@vue/compiler-dom': 3.3.4
      '@vue/compiler-ssr': 3.3.4
      '@vue/reactivity-transform': 3.3.4
      '@vue/shared': 3.3.4
      estree-walker: 2.0.2
      magic-string: 0.30.2
      postcss: 8.4.27
      source-map-js: 1.0.2
    dev: false

  /@vue/compiler-ssr@3.3.4:
    resolution: {integrity: sha512-m0v6oKpup2nMSehwA6Uuu+j+wEwcy7QmwMkVNVfrV9P2qE5KshC6RwOCq8fjGS/Eak/uNb8AaWekfiXxbBB6gQ==}
    dependencies:
      '@vue/compiler-dom': 3.3.4
      '@vue/shared': 3.3.4
    dev: false

  /@vue/reactivity-transform@3.3.4:
    resolution: {integrity: sha512-MXgwjako4nu5WFLAjpBnCj/ieqcjE2aJBINUNQzkZQfzIZA4xn+0fV1tIYBJvvva3N3OvKGofRLvQIwEQPpaXw==}
    dependencies:
      '@babel/parser': 7.22.10
      '@vue/compiler-core': 3.3.4
      '@vue/shared': 3.3.4
      estree-walker: 2.0.2
      magic-string: 0.30.2
    dev: false

  /@vue/reactivity@3.3.4:
    resolution: {integrity: sha512-kLTDLwd0B1jG08NBF3R5rqULtv/f8x3rOFByTDz4J53ttIQEDmALqKqXY0J+XQeN0aV2FBxY8nJDf88yvOPAqQ==}
    dependencies:
      '@vue/shared': 3.3.4
    dev: false

  /@vue/runtime-core@3.3.4:
    resolution: {integrity: sha512-R+bqxMN6pWO7zGI4OMlmvePOdP2c93GsHFM/siJI7O2nxFRzj55pLwkpCedEY+bTMgp5miZ8CxfIZo3S+gFqvA==}
    dependencies:
      '@vue/reactivity': 3.3.4
      '@vue/shared': 3.3.4
    dev: false

  /@vue/runtime-dom@3.3.4:
    resolution: {integrity: sha512-Aj5bTJ3u5sFsUckRghsNjVTtxZQ1OyMWCr5dZRAPijF/0Vy4xEoRCwLyHXcj4D0UFbJ4lbx3gPTgg06K/GnPnQ==}
    dependencies:
      '@vue/runtime-core': 3.3.4
      '@vue/shared': 3.3.4
      csstype: 3.1.2
    dev: false

  /@vue/server-renderer@3.3.4(vue@3.3.4):
    resolution: {integrity: sha512-Q6jDDzR23ViIb67v+vM1Dqntu+HUexQcsWKhhQa4ARVzxOY2HbC7QRW/ggkDBd5BU+uM1sV6XOAP0b216o34JQ==}
    peerDependencies:
      vue: 3.3.4
    dependencies:
      '@vue/compiler-ssr': 3.3.4
      '@vue/shared': 3.3.4
      vue: 3.3.4
    dev: false

  /@vue/shared@3.3.4:
    resolution: {integrity: sha512-7OjdcV8vQ74eiz1TZLzZP4JwqM5fA94K6yntPS5Z25r9HDuGNzaGdgvwKYq6S+MxwF0TFRwe50fIR/MYnakdkQ==}
    dev: false

  /abab@2.0.6:
    resolution: {integrity: sha512-j2afSsaIENvHZN2B8GOpF566vZ5WVk5opAiMTvWgaQT8DkbOqsTfvNAvHoRGU2zzP8cPoqys+xHTRDWW8L+/BA==}
    dev: false

  /abort-controller@3.0.0:
    resolution: {integrity: sha512-h8lQ8tacZYnR3vNQTgibj+tODHI5/+l06Au2Pcriv/Gmet0eaj4TwWH41sO9wnHDiQsEj19q0drzdWdeAHtweg==}
    engines: {node: '>=6.5'}
    dependencies:
      event-target-shim: 5.0.1
    dev: false

  /acorn-globals@7.0.1:
    resolution: {integrity: sha512-umOSDSDrfHbTNPuNpC2NSnnA3LUrqpevPb4T9jRx4MagXNS0rs+gwiTcAvqCRmsD6utzsrzNt+ebm00SNWiC3Q==}
    dependencies:
      acorn: 8.10.0
      acorn-walk: 8.2.0
    dev: false

  /acorn-jsx@5.3.2(acorn@8.10.0):
    resolution: {integrity: sha512-rq9s+JNhf0IChjtDXxllJ7g41oZk5SlXtp0LHwyA5cejwn7vKmKp4pPri6YEePv2PU65sAsegbXtIinmDFDXgQ==}
    peerDependencies:
      acorn: ^6.0.0 || ^7.0.0 || ^8.0.0
    dependencies:
      acorn: 8.10.0
    dev: false

  /acorn-walk@8.2.0:
    resolution: {integrity: sha512-k+iyHEuPgSw6SbuDpGQM+06HQUa04DZ3o+F6CSzXMvvI5KMvnaEqXe+YVe555R9nn6GPt404fos4wcgpw12SDA==}
    engines: {node: '>=0.4.0'}
    dev: false

  /acorn@8.10.0:
    resolution: {integrity: sha512-F0SAmZ8iUtS//m8DmCTA0jlh6TDKkHQyK6xc6V4KDTyZKA9dnvX9/3sRTVQrWm79glUAZbnmmNcdYwUIHWVybw==}
    engines: {node: '>=0.4.0'}
    hasBin: true
    dev: false

  /agent-base@6.0.2:
    resolution: {integrity: sha512-RZNwNclF7+MS/8bDg70amg32dyeZGZxiDuQmZxKLAlQjr3jGyLx+4Kkk58UO7D2QdgFIQCovuSuZESne6RG6XQ==}
    engines: {node: '>= 6.0.0'}
    dependencies:
      debug: 4.3.4
    transitivePeerDependencies:
      - supports-color
    dev: false

  /agentkeepalive@4.5.0:
    resolution: {integrity: sha512-5GG/5IbQQpC9FpkRGsSvZI5QYeSCzlJHdpBQntCsuTOxhKD8lqKhrleg2Yi7yvMIf82Ycmmqln9U8V9qwEiJew==}
    engines: {node: '>= 8.0.0'}
    dependencies:
      humanize-ms: 1.2.1
    dev: false

  /aggregate-error@3.1.0:
    resolution: {integrity: sha512-4I7Td01quW/RpocfNayFdFVk1qSuoh0E7JrbRJ16nH01HhKFQ88INq9Sd+nd72zqRySlr9BmDA8xlEJ6vJMrYA==}
    engines: {node: '>=8'}
    dependencies:
      clean-stack: 2.2.0
      indent-string: 4.0.0
    dev: true

  /ai@2.2.9(react@18.2.0)(solid-js@1.7.10)(svelte@4.1.2)(vue@3.3.4):
    resolution: {integrity: sha512-Z6xN0rNiONWRggmSy6BVNiF4sH1MNcqltvBLML7qEjLN+qMO2lXhMHZRpc6ByVAd1nKMGyol0W2QWZP/qKbIoQ==}
    engines: {node: '>=14.6'}
    peerDependencies:
      react: ^18.2.0
      solid-js: ^1.7.7
      svelte: ^3.0.0 || ^4.0.0
      vue: ^3.3.4
    peerDependenciesMeta:
      react:
        optional: true
      solid-js:
        optional: true
      svelte:
        optional: true
      vue:
        optional: true
    dependencies:
      eventsource-parser: 1.0.0
      nanoid: 3.3.6
      openai: 4.2.0
      react: 18.2.0
      solid-js: 1.7.10
      solid-swr-store: 0.10.7(solid-js@1.7.10)(swr-store@0.10.6)
      sswr: 2.0.0(svelte@4.1.2)
      svelte: 4.1.2
      swr: 2.2.0(react@18.2.0)
      swr-store: 0.10.6
      swrv: 1.0.4(vue@3.3.4)
      vue: 3.3.4
    transitivePeerDependencies:
      - encoding
    dev: false

  /ajv@6.12.6:
    resolution: {integrity: sha512-j3fVLgvTo527anyYyJOGTYJbG+vnnQYvE0m5mmkc1TK+nxAppkCLMIL0aZ4dblVCNoGShhm+kzE4ZUykBoMg4g==}
    dependencies:
      fast-deep-equal: 3.1.3
      fast-json-stable-stringify: 2.1.0
      json-schema-traverse: 0.4.1
      uri-js: 4.4.1
    dev: false

  /ansi-regex@5.0.1:
    resolution: {integrity: sha512-quJQXlTSUGL2LH9SUXo8VwsY4soanhgo6LNSm84E1LBcE8s3O0wpdiRzyR9z/ZZJMlMWv37qOOb9pdJlMUEKFQ==}
    engines: {node: '>=8'}
    dev: false

  /ansi-styles@3.2.1:
    resolution: {integrity: sha512-VT0ZI6kZRdTh8YyJw3SMbYm/u+NqfsAxEpWO0Pf9sq8/e94WxxOpPKx9FR1FlyCtOVDNOQ+8ntlqFxiRc+r5qA==}
    engines: {node: '>=4'}
    dependencies:
      color-convert: 1.9.3
    dev: false

  /ansi-styles@4.3.0:
    resolution: {integrity: sha512-zbB9rCJAT1rbjiVDb2hqKFHNYLxgtk8NURxZ3IZwD3F6NtxbXZQCnnSi1Lkx+IDohdPlFp222wVALIheZJQSEg==}
    engines: {node: '>=8'}
    dependencies:
      color-convert: 2.0.1
    dev: false

  /ansi-styles@5.2.0:
    resolution: {integrity: sha512-Cxwpt2SfTzTtXcfOlzGEee8O+c+MmUgGrNiBcXnuWxuFJHe6a5Hz7qwhwe5OgaSYI0IJvkLqWX1ASG+cJOkEiA==}
    engines: {node: '>=10'}
    dev: false

  /any-promise@1.3.0:
    resolution: {integrity: sha512-7UvmKalWRt1wgjL1RrGxoSJW/0QZFIegpeGvZG9kjp8vrRu55XTHbwnqq2GpXm9uLbcuhxm3IqX9OB4MZR1b2A==}
    dev: true

  /anymatch@3.1.3:
    resolution: {integrity: sha512-KMReFUr0B4t+D+OBkjR3KYqvocp2XaSzO55UcB6mgQMd3KbcE+mWTyvVV7D/zsdEbNnV6acZUutkiHQXvTr1Rw==}
    engines: {node: '>= 8'}
    dependencies:
      normalize-path: 3.0.0
      picomatch: 2.3.1
    dev: true

  /arg@5.0.2:
    resolution: {integrity: sha512-PYjyFOLKQ9y57JvQ6QLo8dAgNqswh8M1RMJYdQduT6xbWSgK36P/Z/v+p888pM69jMMfS8Xd8F6I1kQ/I9HUGg==}
    dev: true

  /argparse@2.0.1:
    resolution: {integrity: sha512-8+9WqebbFzpX9OR+Wa6O29asIogeRMzcGtAINdpMHHyAg10f05aSFVBbcEqGf/PXw1EjAZ+q2/bEBg3DvurK3Q==}
    dev: false

  /aria-hidden@1.2.3:
    resolution: {integrity: sha512-xcLxITLe2HYa1cnYnwCjkOO1PqUHQpozB8x9AR0OgWN2woOBi5kSDVxKfd0b7sb1hw5qFeJhXm9H1nu3xSfLeQ==}
    engines: {node: '>=10'}
    dependencies:
      tslib: 2.6.1
    dev: false

  /aria-query@5.3.0:
    resolution: {integrity: sha512-b0P0sZPKtyu8HkeRAfCq0IfURZK+SuwMjY1UXGBU27wpAiTwQAIlq56IbIO+ytk/JjS1fMR14ee5WBBfKi5J6A==}
    dependencies:
      dequal: 2.0.3
    dev: false

  /array-buffer-byte-length@1.0.0:
    resolution: {integrity: sha512-LPuwb2P+NrQw3XhxGc36+XSvuBPopovXYTR9Ew++Du9Yb/bx5AzBfrIsBoj0EZUifjQU+sHL21sseZ3jerWO/A==}
    dependencies:
      call-bind: 1.0.2
      is-array-buffer: 3.0.2

  /array-includes@3.1.6:
    resolution: {integrity: sha512-sgTbLvL6cNnw24FnbaDyjmvddQ2ML8arZsgaJhoABMoplz/4QRhtrYS+alr1BUM1Bwp6dhx8vVCBSLG+StwOFw==}
    engines: {node: '>= 0.4'}
    dependencies:
      call-bind: 1.0.2
      define-properties: 1.2.0
      es-abstract: 1.22.1
      get-intrinsic: 1.2.1
      is-string: 1.0.7
    dev: false

  /array-union@2.1.0:
    resolution: {integrity: sha512-HGyxoOTYUyCM6stUe6EJgnd4EoewAI7zMdfqO+kGjnlZmBDz/cR5pf8r/cR4Wq60sL/p0IkcjUEEPwS3GFrIyw==}
    engines: {node: '>=8'}

  /array.prototype.findlastindex@1.2.2:
    resolution: {integrity: sha512-tb5thFFlUcp7NdNF6/MpDk/1r/4awWG1FIz3YqDf+/zJSTezBb+/5WViH41obXULHVpDzoiCLpJ/ZO9YbJMsdw==}
    engines: {node: '>= 0.4'}
    dependencies:
      call-bind: 1.0.2
      define-properties: 1.2.0
      es-abstract: 1.22.1
      es-shim-unscopables: 1.0.0
      get-intrinsic: 1.2.1
    dev: false

  /array.prototype.flat@1.3.1:
    resolution: {integrity: sha512-roTU0KWIOmJ4DRLmwKd19Otg0/mT3qPNt0Qb3GWW8iObuZXxrjB/pzn0R3hqpRSWg4HCwqx+0vwOnWnvlOyeIA==}
    engines: {node: '>= 0.4'}
    dependencies:
      call-bind: 1.0.2
      define-properties: 1.2.0
      es-abstract: 1.22.1
      es-shim-unscopables: 1.0.0
    dev: false

  /array.prototype.flatmap@1.3.1:
    resolution: {integrity: sha512-8UGn9O1FDVvMNB0UlLv4voxRMze7+FpHyF5mSMRjWHUMlpoDViniy05870VlxhfgTnLbpuwTzvD76MTtWxB/mQ==}
    engines: {node: '>= 0.4'}
    dependencies:
      call-bind: 1.0.2
      define-properties: 1.2.0
      es-abstract: 1.22.1
      es-shim-unscopables: 1.0.0
    dev: false

  /array.prototype.tosorted@1.1.1:
    resolution: {integrity: sha512-pZYPXPRl2PqWcsUs6LOMn+1f1532nEoPTYowBtqLwAW+W8vSVhkIGnmOX1t/UQjD6YGI0vcD2B1U7ZFGQH9jnQ==}
    dependencies:
      call-bind: 1.0.2
      define-properties: 1.2.0
      es-abstract: 1.22.1
      es-shim-unscopables: 1.0.0
      get-intrinsic: 1.2.1
    dev: false

  /arraybuffer.prototype.slice@1.0.1:
    resolution: {integrity: sha512-09x0ZWFEjj4WD8PDbykUwo3t9arLn8NIzmmYEJFpYekOAQjpkGSyrQhNoRTcwwcFRu+ycWF78QZ63oWTqSjBcw==}
    engines: {node: '>= 0.4'}
    dependencies:
      array-buffer-byte-length: 1.0.0
      call-bind: 1.0.2
      define-properties: 1.2.0
      get-intrinsic: 1.2.1
      is-array-buffer: 3.0.2
      is-shared-array-buffer: 1.0.2

  /ast-types-flow@0.0.7:
    resolution: {integrity: sha512-eBvWn1lvIApYMhzQMsu9ciLfkBY499mFZlNqG+/9WR7PVlroQw0vG30cOQQbaKz3sCEc44TAOu2ykzqXSNnwag==}
    dev: false

  /asynckit@0.4.0:
    resolution: {integrity: sha512-Oei9OH4tRh0YqU3GxhX79dM/mwVgvbZJaSNaRk+bshkj0S5cfHcgYakreBjrHwatXKbz+IoIdYLxrKim2MjW0Q==}

  /autoprefixer@10.4.14(postcss@8.4.27):
    resolution: {integrity: sha512-FQzyfOsTlwVzjHxKEqRIAdJx9niO6VCBCoEwax/VLSoQF29ggECcPuBqUMZ+u8jCZOPSy8b8/8KnuFbp0SaFZQ==}
    engines: {node: ^10 || ^12 || >=14}
    hasBin: true
    peerDependencies:
      postcss: ^8.1.0
    dependencies:
      browserslist: 4.21.10
      caniuse-lite: 1.0.30001519
      fraction.js: 4.2.0
      normalize-range: 0.1.2
      picocolors: 1.0.0
      postcss: 8.4.27
      postcss-value-parser: 4.2.0
    dev: true

  /available-typed-arrays@1.0.5:
    resolution: {integrity: sha512-DMD0KiN46eipeziST1LPP/STfDU0sufISXmjSgvVsoU2tqxctQeASejWcfNtxYKqETM1UxQ8sp2OrSBWpHY6sw==}
    engines: {node: '>= 0.4'}

  /axe-core@4.7.2:
    resolution: {integrity: sha512-zIURGIS1E1Q4pcrMjp+nnEh+16G56eG/MUllJH8yEvw7asDo7Ac9uhC9KIH5jzpITueEZolfYglnCGIuSBz39g==}
    engines: {node: '>=4'}
    dev: false

  /axobject-query@3.2.1:
    resolution: {integrity: sha512-jsyHu61e6N4Vbz/v18DHwWYKK0bSWLqn47eeDSKPB7m8tqMHF9YJ+mhIk2lVteyZrY8tnSj/jHOv4YiTCuCJgg==}
    dependencies:
      dequal: 2.0.3
    dev: false

  /bail@2.0.2:
    resolution: {integrity: sha512-0xO6mYd7JB2YesxDKplafRpsiOzPt9V02ddPCLbY1xYGPOX24NTyN50qnUxgCPcSoYMhKpAuBTjQoRZCAkUDRw==}
    dev: false

  /balanced-match@1.0.2:
    resolution: {integrity: sha512-3oSeUO0TMV67hN1AmbXsK4yaqU7tjiHlbxRDZOpH0KW9+CeX4bRAaX0Anxt0tx2MrpRpWwQaPwIlISEJhYU5Pw==}

  /base-64@0.1.0:
    resolution: {integrity: sha512-Y5gU45svrR5tI2Vt/X9GPd3L0HNIKzGu202EjxrXMpuc2V2CiKgemAbUUsqYmZJvPtCXoUKjNZwBJzsNScUbXA==}
    dev: false

  /binary-extensions@2.2.0:
    resolution: {integrity: sha512-jDctJ/IVQbZoJykoeHbhXpOlNBqGNcwXJKJog42E5HDPUwQTSdjCHdihjj0DlnheQ7blbT6dHOafNAiS8ooQKA==}
    engines: {node: '>=8'}
    dev: true

  /brace-expansion@1.1.11:
    resolution: {integrity: sha512-iCuPHDFgrHX7H2vEI/5xpz07zSHB00TpugqhmYtVmMO6518mCuRMoOYFldEBl0g187ufozdaHgWKcYFb61qGiA==}
    dependencies:
      balanced-match: 1.0.2
      concat-map: 0.0.1

  /braces@3.0.2:
    resolution: {integrity: sha512-b8um+L1RzM3WDSzvhm6gIz1yfTbBt6YTlcEKAvsmqCZZFw46z626lVj9j1yEPW33H5H+lBQpZMP1k8l+78Ha0A==}
    engines: {node: '>=8'}
    dependencies:
      fill-range: 7.0.1

  /browserslist@4.21.10:
    resolution: {integrity: sha512-bipEBdZfVH5/pwrvqc+Ub0kUPVfGUhlKxbvfD+z1BDnPEO/X98ruXGA1WP5ASpAFKan7Qr6j736IacbZQuAlKQ==}
    engines: {node: ^6 || ^7 || ^8 || ^9 || ^10 || ^11 || ^12 || >=13.7}
    hasBin: true
    dependencies:
      caniuse-lite: 1.0.30001519
      electron-to-chromium: 1.4.488
      node-releases: 2.0.13
      update-browserslist-db: 1.0.11(browserslist@4.21.10)
    dev: true

  /bundle-require@4.0.1(esbuild@0.18.20):
    resolution: {integrity: sha512-9NQkRHlNdNpDBGmLpngF3EFDcwodhMUuLz9PaWYciVcQF9SE4LFjM2DB/xV1Li5JiuDMv7ZUWuC3rGbqR0MAXQ==}
    engines: {node: ^12.20.0 || ^14.13.1 || >=16.0.0}
    peerDependencies:
      esbuild: '>=0.17'
    dependencies:
      esbuild: 0.18.20
      load-tsconfig: 0.2.5
    dev: true

  /busboy@1.6.0:
    resolution: {integrity: sha512-8SFQbg/0hQ9xy3UNTB0YEnsNBbWfhf7RtnzpL7TkBiTBRfrQ9Fxcnz7VJsleJpyp6rVLvXiuORqjlHi5q+PYuA==}
    engines: {node: '>=10.16.0'}
    dependencies:
      streamsearch: 1.1.0
    dev: false

  /cac@6.7.14:
    resolution: {integrity: sha512-b6Ilus+c3RrdDk+JhLKUAQfzzgLEPy6wcXqS7f/xe1EETvsDP6GORG7SFuOs6cID5YkqchW/LXZbX5bc8j7ZcQ==}
    engines: {node: '>=8'}
    dev: true

  /call-bind@1.0.2:
    resolution: {integrity: sha512-7O+FbCihrB5WGbFYesctwmTKae6rOiIzmz1icreWJ+0aA7LJfuqhEso2T9ncpcFtzMQtzXf2QGGueWJGTYsqrA==}
    dependencies:
      function-bind: 1.1.1
      get-intrinsic: 1.2.1

  /callsites@3.1.0:
    resolution: {integrity: sha512-P8BjAsXvZS+VIDUI11hHCQEv74YT67YUi5JJFNWIqL235sBmjX4+qx9Muvls5ivyNENctx46xQLQ3aTuE7ssaQ==}
    engines: {node: '>=6'}
    dev: false

  /camelcase-css@2.0.1:
    resolution: {integrity: sha512-QOSvevhslijgYwRx6Rv7zKdMF8lbRmx+uQGx2+vDc+KI/eBnsy9kit5aj23AgGu3pa4t9AgwbnXWqS+iOY+2aA==}
    engines: {node: '>= 6'}
    dev: true

  /caniuse-lite@1.0.30001519:
    resolution: {integrity: sha512-0QHgqR+Jv4bxHMp8kZ1Kn8CH55OikjKJ6JmKkZYP1F3D7w+lnFXF70nG5eNfsZS89jadi5Ywy5UCSKLAglIRkg==}

  /case-anything@2.1.13:
    resolution: {integrity: sha512-zlOQ80VrQ2Ue+ymH5OuM/DlDq64mEm+B9UTdHULv5osUMD6HalNTblf2b1u/m6QecjsnOkBpqVZ+XPwIVsy7Ng==}
    engines: {node: '>=12.13'}
    dev: false

  /chalk@2.4.2:
    resolution: {integrity: sha512-Mti+f9lpJNcwF4tWV8/OrTTtF1gZi+f8FqlyAdouralcFWFQWF2+NgCHShjkCb+IFBLq9buZwE1xckQU4peSuQ==}
    engines: {node: '>=4'}
    dependencies:
      ansi-styles: 3.2.1
      escape-string-regexp: 1.0.5
      supports-color: 5.5.0
    dev: false

  /chalk@4.1.2:
    resolution: {integrity: sha512-oKnbhFyRIXpUuez8iBMmyEa4nbj4IOQyuhc/wy9kY7/WVPcwIO9VA668Pu8RkO7+0G76SLROeyw9CpQ061i4mA==}
    engines: {node: '>=10'}
    dependencies:
      ansi-styles: 4.3.0
      supports-color: 7.2.0
    dev: false

  /character-entities@2.0.2:
    resolution: {integrity: sha512-shx7oQ0Awen/BRIdkjkvz54PnEEI/EjwXDSIZp86/KKdbafHh1Df/RYGBhn4hbe2+uKC9FnT5UCEdyPz3ai9hQ==}
    dev: false

  /charenc@0.0.2:
    resolution: {integrity: sha512-yrLQ/yVUFXkzg7EDQsPieE/53+0RlaWTs+wBrvW36cyilJ2SaDWfl4Yj7MtLTXleV9uEKefbAGUPv2/iWSooRA==}
    dev: false

  /chokidar@3.5.3:
    resolution: {integrity: sha512-Dr3sfKRP6oTcjf2JmUmFJfeVMvXBdegxB0iVQ5eb2V10uFJUCAS8OByZdVAyVb8xXNz3GjjTgj9kLWsZTqE6kw==}
    engines: {node: '>= 8.10.0'}
    dependencies:
      anymatch: 3.1.3
      braces: 3.0.2
      glob-parent: 5.1.2
      is-binary-path: 2.1.0
      is-glob: 4.0.3
      normalize-path: 3.0.0
      readdirp: 3.6.0
    optionalDependencies:
      fsevents: 2.3.2
    dev: true

  /ci-info@3.8.0:
    resolution: {integrity: sha512-eXTggHWSooYhq49F2opQhuHWgzucfF2YgODK4e1566GQs5BIfP30B0oenwBJHfWxAs2fyPB1s7Mg949zLf61Yw==}
    engines: {node: '>=8'}
    dev: false

  /clean-stack@2.2.0:
    resolution: {integrity: sha512-4diC9HaTE+KRAMWhDhrGOECgWZxoevMc5TlkObMqNSsVU62PYzXZ/SMTjzyGAFF1YusgxGcSWTEXBhp0CPwQ1A==}
    engines: {node: '>=6'}
    dev: true

  /client-only@0.0.1:
    resolution: {integrity: sha512-IV3Ou0jSMzZrd3pZ48nLkT9DA7Ag1pnPzaiQhpW7c3RbcqqzvzzVu+L8gfqMp/8IM2MQtSiqaCxrrcfu8I8rMA==}
    dev: false

  /clsx@1.2.1:
    resolution: {integrity: sha512-EcR6r5a8bj6pu3ycsa/E/cKVGuTgZJZdsyUYHOksG/UHIiKfjxzRxYJpyVBwYaQeOvghal9fcc4PidlgzugAQg==}
    engines: {node: '>=6'}
    dev: false

  /code-red@1.0.3:
    resolution: {integrity: sha512-kVwJELqiILQyG5aeuyKFbdsI1fmQy1Cmf7dQ8eGmVuJoaRVdwey7WaMknr2ZFeVSYSKT0rExsa8EGw0aoI/1QQ==}
    dependencies:
      '@jridgewell/sourcemap-codec': 1.4.15
      '@types/estree': 1.0.1
      acorn: 8.10.0
      estree-walker: 3.0.3
      periscopic: 3.1.0
    dev: false

  /color-convert@1.9.3:
    resolution: {integrity: sha512-QfAUtd+vFdAtFQcC8CCyYt1fYWxSqAiK2cSD6zDB8N3cpsEBAvRxp9zOGg6G/SHHJYAT88/az/IuDGALsNVbGg==}
    dependencies:
      color-name: 1.1.3
    dev: false

  /color-convert@2.0.1:
    resolution: {integrity: sha512-RRECPsj7iu/xb5oKYcsFHSppFNnsj/52OVTRKb4zP5onXwVF3zVmmToNcOfGC+CRDpfK/U584fMg38ZHCaElKQ==}
    engines: {node: '>=7.0.0'}
    dependencies:
      color-name: 1.1.4
    dev: false

  /color-name@1.1.3:
    resolution: {integrity: sha512-72fSenhMw2HZMTVHeCA9KCmpEIbzWiQsjN+BHcBbS9vr1mtt+vJjPdksIBNUmKAW8TFUDPJK5SUU3QhE9NEXDw==}
    dev: false

  /color-name@1.1.4:
    resolution: {integrity: sha512-dOy+3AuW3a2wNbZHIuMZpTcgjGuLU/uBL/ubcZF9OXbDo8ff4O8yVp5Bf0efS8uEoYo5q4Fx7dY9OgQGXgAsQA==}
    dev: false

  /combined-stream@1.0.8:
    resolution: {integrity: sha512-FQN4MRfuJeHf7cBbBMJFXhKSDq+2kAArBlmRBvcvFE5BB1HZKXtSFASDhdlz9zOYwxh8lDdnvmMOe/+5cdoEdg==}
    engines: {node: '>= 0.8'}
    dependencies:
      delayed-stream: 1.0.0

  /comma-separated-tokens@2.0.3:
    resolution: {integrity: sha512-Fu4hJdvzeylCfQPp9SGWidpzrMs7tTrlu6Vb8XGaRGck8QSNZJJp538Wrb60Lax4fPwR64ViY468OIUTbRlGZg==}
    dev: false

  /commander@4.1.1:
    resolution: {integrity: sha512-NOKm8xhkzAjzFx8B2v5OAHT+u5pRQc2UCa2Vq9jYL/31o2wi9mxBA7LIFs3sV5VSC49z6pEhfbMULvShKj26WA==}
    engines: {node: '>= 6'}
    dev: true

  /commander@7.2.0:
    resolution: {integrity: sha512-QrWXB+ZQSVPmIWIhtEO9H+gwHaMGYiF5ChvoJ+K9ZGHG/sVsa6yiesAD1GC/x46sET00Xlwo1u49RVVVzvcSkw==}
    engines: {node: '>= 10'}
    dev: true

  /concat-map@0.0.1:
    resolution: {integrity: sha512-/Srv4dswyQNBfohGpz9o6Yb3Gz3SrUDqBH5rTuhGR7ahtlbYKnVxw2bCFMRljaA7EXHaXZ8wsHdodFvbkhKmqg==}

  /crelt@1.0.6:
    resolution: {integrity: sha512-VQ2MBenTq1fWZUH9DJNGti7kKv6EeAuYr3cLwxUWhIu1baTaXh4Ib5W2CqHVqib4/MqbYGJqiL3Zb8GJZr3l4g==}
    dev: false

  /cross-spawn@7.0.3:
    resolution: {integrity: sha512-iRDPJKUPVEND7dHPO8rkbOnPpyDygcDFtWjpeWNCgy8WP2rXcxXL8TskReQl6OrB2G7+UJrags1q15Fudc7G6w==}
    engines: {node: '>= 8'}
    dependencies:
      path-key: 3.1.1
      shebang-command: 2.0.0
      which: 2.0.2

  /crypt@0.0.2:
    resolution: {integrity: sha512-mCxBlsHFYh9C+HVpiEacem8FEBnMXgU9gy4zmNC+SXAZNB/1idgp/aulFJ4FgCi7GPEVbfyng092GqL2k2rmow==}
    dev: false

  /css-styled@1.0.8:
    resolution: {integrity: sha512-tCpP7kLRI8dI95rCh3Syl7I+v7PP+2JYOzWkl0bUEoSbJM+u8ITbutjlQVf0NC2/g4ULROJPi16sfwDIO8/84g==}
    dependencies:
      '@daybrush/utils': 1.13.0
    dev: false

  /css-to-mat@1.1.1:
    resolution: {integrity: sha512-kvpxFYZb27jRd2vium35G7q5XZ2WJ9rWjDUMNT36M3Hc41qCrLXFM5iEKMGXcrPsKfXEN+8l/riB4QzwwwiEyQ==}
    dependencies:
      '@daybrush/utils': 1.13.0
      '@scena/matrix': 1.1.1
    dev: false

  /css-tree@2.3.1:
    resolution: {integrity: sha512-6Fv1DV/TYw//QF5IzQdqsNDjx/wc8TrMBZsqjL9eW01tWb7R7k/mq+/VXfJCl7SoD5emsJop9cOByJZfs8hYIw==}
    engines: {node: ^10 || ^12.20.0 || ^14.13.0 || >=15.0.0}
    dependencies:
      mdn-data: 2.0.30
      source-map-js: 1.0.2
    dev: false

  /cssesc@3.0.0:
    resolution: {integrity: sha512-/Tb/JcjK111nNScGob5MNtsntNM1aCNUDipB/TkwZFhyDrrE47SOx/18wF2bbjgc3ZzCSKW1T5nt5EbFoAz/Vg==}
    engines: {node: '>=4'}
    hasBin: true
    dev: true

  /cssom@0.3.8:
    resolution: {integrity: sha512-b0tGHbfegbhPJpxpiBPU2sCkigAqtM9O121le6bbOlgyV+NyGyCmVfJ6QW9eRjz8CpNfWEOYBIMIGRYkLwsIYg==}
    dev: false

  /cssom@0.5.0:
    resolution: {integrity: sha512-iKuQcq+NdHqlAcwUY0o/HL69XQrUaQdMjmStJ8JFmUaiiQErlhrmuigkg/CU4E2J0IyUKUrMAgl36TvN67MqTw==}
    dev: false

  /cssstyle@2.3.0:
    resolution: {integrity: sha512-AZL67abkUzIuvcHqk7c09cezpGNcxUxU4Ioi/05xHk4DQeTkWmGYftIE6ctU6AEt+Gn4n1lDStOtj7FKycP71A==}
    engines: {node: '>=8'}
    dependencies:
      cssom: 0.3.8
    dev: false

  /csstype@3.1.2:
    resolution: {integrity: sha512-I7K1Uu0MBPzaFKg4nI5Q7Vs2t+3gWWW648spaF+Rg7pI9ds18Ugn+lvg4SHczUdKlHI5LWBXyqfS8+DufyBsgQ==}
    dev: false

  /damerau-levenshtein@1.0.8:
    resolution: {integrity: sha512-sdQSFB7+llfUcQHUQO3+B8ERRj0Oa4w9POWMI/puGtuf7gFywGmkaLCElnudfTiKZV+NvHqL0ifzdrI8Ro7ESA==}
    dev: false

  /dash-get@1.0.2:
    resolution: {integrity: sha512-4FbVrHDwfOASx7uQVxeiCTo7ggSdYZbqs8lH+WU6ViypPlDbe9y6IP5VVUDQBv9DcnyaiPT5XT0UWHgJ64zLeQ==}
    dev: false

  /data-urls@3.0.2:
    resolution: {integrity: sha512-Jy/tj3ldjZJo63sVAvg6LHt2mHvl4V6AgRAmNDtLdm7faqtsx+aJG42rsyCo9JCoRVKwPFzKlIPx3DIibwSIaQ==}
    engines: {node: '>=12'}
    dependencies:
      abab: 2.0.6
      whatwg-mimetype: 3.0.0
      whatwg-url: 11.0.0
    dev: false

  /debug@3.2.7:
    resolution: {integrity: sha512-CFjzYYAi4ThfiQvizrFQevTTXHtnCqWfe7x1AhgEscTz6ZbLbfoLRLPugTQyBth6f8ZERVUSyWHFD/7Wu4t1XQ==}
    peerDependencies:
      supports-color: '*'
    peerDependenciesMeta:
      supports-color:
        optional: true
    dependencies:
      ms: 2.1.3
    dev: false

  /debug@4.3.4:
    resolution: {integrity: sha512-PRWFHuSU3eDtQJPvnNY7Jcket1j0t5OuOsFzPPzsekD52Zl8qUfFIPEiswXqIvHWGVHOgX+7G/vCNNhehwxfkQ==}
    engines: {node: '>=6.0'}
    peerDependencies:
      supports-color: '*'
    peerDependenciesMeta:
      supports-color:
        optional: true
    dependencies:
      ms: 2.1.2

  /decimal.js@10.4.3:
    resolution: {integrity: sha512-VBBaLc1MgL5XpzgIP7ny5Z6Nx3UrRkIViUkPUdtl9aya5amy3De1gsUUSB1g3+3sExYNjCAsAznmukyxCb1GRA==}
    dev: false

  /decode-named-character-reference@1.0.2:
    resolution: {integrity: sha512-O8x12RzrUF8xyVcY0KJowWsmaJxQbmy0/EtnNtHRpsOcT7dFk5W598coHqBVpmWo1oQQfsCqfCmkZN5DJrZVdg==}
    dependencies:
      character-entities: 2.0.2
    dev: false

  /deep-is@0.1.4:
    resolution: {integrity: sha512-oIPzksmTg4/MriiaYGO+okXDT7ztn/w3Eptv/+gSIdMdKsJo0u4CfYNFJPy+4SKMuCqGw2wxnA+URMg3t8a/bQ==}
    dev: false

  /deepmerge@4.3.1:
    resolution: {integrity: sha512-3sUqbMEc77XqpdNO7FRyRog+eW3ph+GYCbj+rK+uYyRMuwsVy0rMiVtPn+QJlKFvWP/1PYpapqYn0Me2knFn+A==}
    engines: {node: '>=0.10.0'}
    dev: false

  /define-properties@1.2.0:
    resolution: {integrity: sha512-xvqAVKGfT1+UAvPwKTVw/njhdQ8ZhXK4lI0bCIuCMrp2up9nPnaDftrLtmpTazqd1o+UY4zgzU+avtMbDP+ldA==}
    engines: {node: '>= 0.4'}
    dependencies:
      has-property-descriptors: 1.0.0
      object-keys: 1.1.1

  /delayed-stream@1.0.0:
    resolution: {integrity: sha512-ZySD7Nf91aLB0RxL4KGrKHBXl7Eds1DAmEdcoVawXnLD7SDhpNgtuII2aAkg7a7QS41jxPSZ17p4VdGnMHk3MQ==}
    engines: {node: '>=0.4.0'}

  /dequal@2.0.3:
    resolution: {integrity: sha512-0je+qPKHEMohvfRTCEo3CrPG6cAzAYgmzKyxRiYSSDkS6eGJdyVJm7WaYA5ECaAD9wLB2T4EEeymA5aFVcYXCA==}
    engines: {node: '>=6'}
    dev: false

  /detect-node-es@1.1.0:
    resolution: {integrity: sha512-ypdmJU/TbBby2Dxibuv7ZLW3Bs1QEmM7nHjEANfohJLvE0XVujisn1qPJcZxg+qDucsr+bP6fLD1rPS3AhJ7EQ==}
    dev: false

  /didyoumean@1.2.2:
    resolution: {integrity: sha512-gxtyfqMg7GKyhQmb056K7M3xszy/myH8w+B4RT+QXBQsvAOdc3XymqDDPHx1BgPgsdAA5SIifona89YtRATDzw==}
    dev: true

  /diff@5.1.0:
    resolution: {integrity: sha512-D+mk+qE8VC/PAUrlAU34N+VfXev0ghe5ywmpqrawphmVZc1bEfn56uo9qpyGp1p4xpzOHkSW4ztBd6L7Xx4ACw==}
    engines: {node: '>=0.3.1'}
    dev: false

  /digest-fetch@1.3.0:
    resolution: {integrity: sha512-CGJuv6iKNM7QyZlM2T3sPAdZWd/p9zQiRNS9G+9COUCwzWFTs0Xp8NF5iePx7wtvhDykReiRRrSeNb4oMmB8lA==}
    dependencies:
      base-64: 0.1.0
      md5: 2.3.0
    dev: false

  /dir-glob@3.0.1:
    resolution: {integrity: sha512-WkrWp9GR4KXfKGYzOLmTuGVi1UWFfws377n9cc55/tb6DuqyF6pcQ5AbiHEshaDpY9v6oaSr2XCDidGmMwdzIA==}
    engines: {node: '>=8'}
    dependencies:
      path-type: 4.0.0

  /dlv@1.1.3:
    resolution: {integrity: sha512-+HlytyjlPKnIG8XuRG8WvmBP8xs8P71y+SKKS6ZXWoEgLuePxtDoUEiH7WkdePWrQ5JBpE6aoVqfZfJUQkjXwA==}
    dev: true

  /doctrine@2.1.0:
    resolution: {integrity: sha512-35mSku4ZXK0vfCuHEDAwt55dg2jNajHZ1odvF+8SSr82EsZY4QmXfuWso8oEd8zRhVObSN18aM0CjSdoBX7zIw==}
    engines: {node: '>=0.10.0'}
    dependencies:
      esutils: 2.0.3
    dev: false

  /doctrine@3.0.0:
    resolution: {integrity: sha512-yS+Q5i3hBf7GBkd4KG8a7eBNNWNGLTaEwwYWUijIYM7zrlYDM0BFXHjjPWlWZ1Rg7UaddZeIDmi9jF3HmqiQ2w==}
    engines: {node: '>=6.0.0'}
    dependencies:
      esutils: 2.0.3
    dev: false

  /domexception@4.0.0:
    resolution: {integrity: sha512-A2is4PLG+eeSfoTMA95/s4pvAoSo2mKtiM5jlHkAVewmiO8ISFTFKZjH7UAM1Atli/OT/7JHOrJRJiMKUZKYBw==}
    engines: {node: '>=12'}
    dependencies:
      webidl-conversions: 7.0.0
    dev: false

  /electron-to-chromium@1.4.488:
    resolution: {integrity: sha512-Dv4sTjiW7t/UWGL+H8ZkgIjtUAVZDgb/PwGWvMsCT7jipzUV/u5skbLXPFKb6iV0tiddVi/bcS2/kUrczeWgIQ==}
    dev: true

  /emoji-regex@9.2.2:
    resolution: {integrity: sha512-L18DaJsXSUk2+42pv8mLs5jJT2hqFkFE4j21wOmgbUqsZ2hL72NsUU785g9RXgo3s0ZNgVl42TiHp3ZtOv/Vyg==}
    dev: false

  /enhanced-resolve@5.15.0:
    resolution: {integrity: sha512-LXYT42KJ7lpIKECr2mAXIaMldcNCh/7E0KBKOu4KSfkHmP+mZmSs+8V5gBAqisWBy0OO4W5Oyys0GO1Y8KtdKg==}
    engines: {node: '>=10.13.0'}
    dependencies:
      graceful-fs: 4.2.11
      tapable: 2.2.1
    dev: false

  /entities@3.0.1:
    resolution: {integrity: sha512-WiyBqoomrwMdFG1e0kqvASYfnlb0lp8M5o5Fw2OFq1hNZxxcNk8Ik0Xm7LxzBhuidnZB/UtBqVCgUz3kBOP51Q==}
    engines: {node: '>=0.12'}
    dev: false

  /entities@4.5.0:
    resolution: {integrity: sha512-V0hjH4dGPh9Ao5p0MoRY6BVqtwCjhz6vI5LT8AJ55H+4g9/4vbHx1I54fS0XuclLhDHArPQCiMjDxjaL8fPxhw==}
    engines: {node: '>=0.12'}
    dev: false

  /es-abstract@1.22.1:
    resolution: {integrity: sha512-ioRRcXMO6OFyRpyzV3kE1IIBd4WG5/kltnzdxSCqoP8CMGs/Li+M1uF5o7lOkZVFjDs+NLesthnF66Pg/0q0Lw==}
    engines: {node: '>= 0.4'}
    dependencies:
      array-buffer-byte-length: 1.0.0
      arraybuffer.prototype.slice: 1.0.1
      available-typed-arrays: 1.0.5
      call-bind: 1.0.2
      es-set-tostringtag: 2.0.1
      es-to-primitive: 1.2.1
      function.prototype.name: 1.1.5
      get-intrinsic: 1.2.1
      get-symbol-description: 1.0.0
      globalthis: 1.0.3
      gopd: 1.0.1
      has: 1.0.3
      has-property-descriptors: 1.0.0
      has-proto: 1.0.1
      has-symbols: 1.0.3
      internal-slot: 1.0.5
      is-array-buffer: 3.0.2
      is-callable: 1.2.7
      is-negative-zero: 2.0.2
      is-regex: 1.1.4
      is-shared-array-buffer: 1.0.2
      is-string: 1.0.7
      is-typed-array: 1.1.12
      is-weakref: 1.0.2
      object-inspect: 1.12.3
      object-keys: 1.1.1
      object.assign: 4.1.4
      regexp.prototype.flags: 1.5.0
      safe-array-concat: 1.0.0
      safe-regex-test: 1.0.0
      string.prototype.trim: 1.2.7
      string.prototype.trimend: 1.0.6
      string.prototype.trimstart: 1.0.6
      typed-array-buffer: 1.0.0
      typed-array-byte-length: 1.0.0
      typed-array-byte-offset: 1.0.0
      typed-array-length: 1.0.4
      unbox-primitive: 1.0.2
      which-typed-array: 1.1.11

  /es-set-tostringtag@2.0.1:
    resolution: {integrity: sha512-g3OMbtlwY3QewlqAiMLI47KywjWZoEytKr8pf6iTC8uJq5bIAH52Z9pnQ8pVL6whrCto53JZDuUIsifGeLorTg==}
    engines: {node: '>= 0.4'}
    dependencies:
      get-intrinsic: 1.2.1
      has: 1.0.3
      has-tostringtag: 1.0.0

  /es-shim-unscopables@1.0.0:
    resolution: {integrity: sha512-Jm6GPcCdC30eMLbZ2x8z2WuRwAws3zTBBKuusffYVUrNj/GVSUAZ+xKMaUpfNDR5IbyNA5LJbaecoUVbmUcB1w==}
    dependencies:
      has: 1.0.3
    dev: false

  /es-to-primitive@1.2.1:
    resolution: {integrity: sha512-QCOllgZJtaUo9miYBcLChTUaHNjJF3PYs1VidD7AwiEj1kYxKeQTctLAezAOH5ZKRH0g2IgPn6KwB4IT8iRpvA==}
    engines: {node: '>= 0.4'}
    dependencies:
      is-callable: 1.2.7
      is-date-object: 1.0.5
      is-symbol: 1.0.4

  /esbuild@0.18.20:
    resolution: {integrity: sha512-ceqxoedUrcayh7Y7ZX6NdbbDzGROiyVBgC4PriJThBKSVPWnnFHZAkfI1lJT8QFkOwH4qOS2SJkS4wvpGl8BpA==}
    engines: {node: '>=12'}
    hasBin: true
    requiresBuild: true
    optionalDependencies:
      '@esbuild/android-arm': 0.18.20
      '@esbuild/android-arm64': 0.18.20
      '@esbuild/android-x64': 0.18.20
      '@esbuild/darwin-arm64': 0.18.20
      '@esbuild/darwin-x64': 0.18.20
      '@esbuild/freebsd-arm64': 0.18.20
      '@esbuild/freebsd-x64': 0.18.20
      '@esbuild/linux-arm': 0.18.20
      '@esbuild/linux-arm64': 0.18.20
      '@esbuild/linux-ia32': 0.18.20
      '@esbuild/linux-loong64': 0.18.20
      '@esbuild/linux-mips64el': 0.18.20
      '@esbuild/linux-ppc64': 0.18.20
      '@esbuild/linux-riscv64': 0.18.20
      '@esbuild/linux-s390x': 0.18.20
      '@esbuild/linux-x64': 0.18.20
      '@esbuild/netbsd-x64': 0.18.20
      '@esbuild/openbsd-x64': 0.18.20
      '@esbuild/sunos-x64': 0.18.20
      '@esbuild/win32-arm64': 0.18.20
      '@esbuild/win32-ia32': 0.18.20
      '@esbuild/win32-x64': 0.18.20
    dev: true

  /escalade@3.1.1:
    resolution: {integrity: sha512-k0er2gUkLf8O0zKJiAhmkTnJlTvINGv7ygDNPbeIsX/TJjGJZHuh9B2UxbsaEkmlEo9MfhrSzmhIlhRlI2GXnw==}
    engines: {node: '>=6'}
    dev: true

  /escape-string-regexp@1.0.5:
    resolution: {integrity: sha512-vbRorB5FUQWvla16U8R/qgaFIya2qGzwDrNmCZuYKrbdSUMG6I1ZCGQRefkRVhuOkIGVne7BQ35DSfo1qvJqFg==}
    engines: {node: '>=0.8.0'}
    dev: false

  /escape-string-regexp@2.0.0:
    resolution: {integrity: sha512-UpzcLCXolUWcNu5HtVMHYdXJjArjsF9C0aNnquZYY4uW/Vu0miy5YoWvbV345HauVvcAUnpRuhMMcqTcGOY2+w==}
    engines: {node: '>=8'}
    dev: false

  /escape-string-regexp@4.0.0:
    resolution: {integrity: sha512-TtpcNJ3XAzx3Gq8sWRzJaVajRs0uVxA2YAkdb1jm2YkPz4G6egUFAyA3n5vtEIZefPk5Wa4UXbKuS5fKkJWdgA==}
    engines: {node: '>=10'}
    dev: false

  /escodegen@2.1.0:
    resolution: {integrity: sha512-2NlIDTwUWJN0mRPQOdtQBzbUHvdGY2P1VXSyU83Q3xKxM7WHX2Ql8dKq782Q9TgQUNOLEzEYu9bzLNj1q88I5w==}
    engines: {node: '>=6.0'}
    hasBin: true
    dependencies:
      esprima: 4.0.1
      estraverse: 5.3.0
      esutils: 2.0.3
    optionalDependencies:
      source-map: 0.6.1
    dev: false

  /eslint-config-next@13.2.4(eslint@8.36.0)(typescript@4.9.5):
    resolution: {integrity: sha512-lunIBhsoeqw6/Lfkd6zPt25w1bn0znLA/JCL+au1HoEpSb4/PpsOYsYtgV/q+YPsoKIOzFyU5xnb04iZnXjUvg==}
    peerDependencies:
      eslint: ^7.23.0 || ^8.0.0
      typescript: '>=3.3.1'
    peerDependenciesMeta:
      typescript:
        optional: true
    dependencies:
      '@next/eslint-plugin-next': 13.2.4
      '@rushstack/eslint-patch': 1.3.3
      '@typescript-eslint/parser': 5.62.0(eslint@8.36.0)(typescript@4.9.5)
      eslint: 8.36.0
      eslint-import-resolver-node: 0.3.9
      eslint-import-resolver-typescript: 3.6.0(@typescript-eslint/parser@5.62.0)(eslint-import-resolver-node@0.3.9)(eslint-plugin-import@2.28.0)(eslint@8.36.0)
      eslint-plugin-import: 2.28.0(@typescript-eslint/parser@5.62.0)(eslint-import-resolver-typescript@3.6.0)(eslint@8.36.0)
      eslint-plugin-jsx-a11y: 6.7.1(eslint@8.36.0)
      eslint-plugin-react: 7.33.1(eslint@8.36.0)
      eslint-plugin-react-hooks: 4.6.0(eslint@8.36.0)
      typescript: 4.9.5
    transitivePeerDependencies:
      - eslint-import-resolver-webpack
      - supports-color
    dev: false

  /eslint-import-resolver-node@0.3.9:
    resolution: {integrity: sha512-WFj2isz22JahUv+B788TlO3N6zL3nNJGU8CcZbPZvVEkBPaJdCV4vy5wyghty5ROFbCRnm132v8BScu5/1BQ8g==}
    dependencies:
      debug: 3.2.7
      is-core-module: 2.13.0
      resolve: 1.22.4
    transitivePeerDependencies:
      - supports-color
    dev: false

  /eslint-import-resolver-typescript@3.6.0(@typescript-eslint/parser@5.62.0)(eslint-import-resolver-node@0.3.9)(eslint-plugin-import@2.28.0)(eslint@8.36.0):
    resolution: {integrity: sha512-QTHR9ddNnn35RTxlaEnx2gCxqFlF2SEN0SE2d17SqwyM7YOSI2GHWRYp5BiRkObTUNYPupC/3Fq2a0PpT+EKpg==}
    engines: {node: ^14.18.0 || >=16.0.0}
    peerDependencies:
      eslint: '*'
      eslint-plugin-import: '*'
    dependencies:
      debug: 4.3.4
      enhanced-resolve: 5.15.0
      eslint: 8.36.0
      eslint-module-utils: 2.8.0(@typescript-eslint/parser@5.62.0)(eslint-import-resolver-node@0.3.9)(eslint-import-resolver-typescript@3.6.0)(eslint@8.36.0)
      eslint-plugin-import: 2.28.0(@typescript-eslint/parser@5.62.0)(eslint-import-resolver-typescript@3.6.0)(eslint@8.36.0)
      fast-glob: 3.3.1
      get-tsconfig: 4.6.2
      is-core-module: 2.13.0
      is-glob: 4.0.3
    transitivePeerDependencies:
      - '@typescript-eslint/parser'
      - eslint-import-resolver-node
      - eslint-import-resolver-webpack
      - supports-color
    dev: false

  /eslint-module-utils@2.8.0(@typescript-eslint/parser@5.62.0)(eslint-import-resolver-node@0.3.9)(eslint-import-resolver-typescript@3.6.0)(eslint@8.36.0):
    resolution: {integrity: sha512-aWajIYfsqCKRDgUfjEXNN/JlrzauMuSEy5sbd7WXbtW3EH6A6MpwEh42c7qD+MqQo9QMJ6fWLAeIJynx0g6OAw==}
    engines: {node: '>=4'}
    peerDependencies:
      '@typescript-eslint/parser': '*'
      eslint: '*'
      eslint-import-resolver-node: '*'
      eslint-import-resolver-typescript: '*'
      eslint-import-resolver-webpack: '*'
    peerDependenciesMeta:
      '@typescript-eslint/parser':
        optional: true
      eslint:
        optional: true
      eslint-import-resolver-node:
        optional: true
      eslint-import-resolver-typescript:
        optional: true
      eslint-import-resolver-webpack:
        optional: true
    dependencies:
      '@typescript-eslint/parser': 5.62.0(eslint@8.36.0)(typescript@4.9.5)
      debug: 3.2.7
      eslint: 8.36.0
      eslint-import-resolver-node: 0.3.9
      eslint-import-resolver-typescript: 3.6.0(@typescript-eslint/parser@5.62.0)(eslint-import-resolver-node@0.3.9)(eslint-plugin-import@2.28.0)(eslint@8.36.0)
    transitivePeerDependencies:
      - supports-color
    dev: false

  /eslint-plugin-import@2.28.0(@typescript-eslint/parser@5.62.0)(eslint-import-resolver-typescript@3.6.0)(eslint@8.36.0):
    resolution: {integrity: sha512-B8s/n+ZluN7sxj9eUf7/pRFERX0r5bnFA2dCaLHy2ZeaQEAz0k+ZZkFWRFHJAqxfxQDx6KLv9LeIki7cFdwW+Q==}
    engines: {node: '>=4'}
    peerDependencies:
      '@typescript-eslint/parser': '*'
      eslint: ^2 || ^3 || ^4 || ^5 || ^6 || ^7.2.0 || ^8
    peerDependenciesMeta:
      '@typescript-eslint/parser':
        optional: true
    dependencies:
      '@typescript-eslint/parser': 5.62.0(eslint@8.36.0)(typescript@4.9.5)
      array-includes: 3.1.6
      array.prototype.findlastindex: 1.2.2
      array.prototype.flat: 1.3.1
      array.prototype.flatmap: 1.3.1
      debug: 3.2.7
      doctrine: 2.1.0
      eslint: 8.36.0
      eslint-import-resolver-node: 0.3.9
      eslint-module-utils: 2.8.0(@typescript-eslint/parser@5.62.0)(eslint-import-resolver-node@0.3.9)(eslint-import-resolver-typescript@3.6.0)(eslint@8.36.0)
      has: 1.0.3
      is-core-module: 2.13.0
      is-glob: 4.0.3
      minimatch: 3.1.2
      object.fromentries: 2.0.6
      object.groupby: 1.0.0
      object.values: 1.1.6
      resolve: 1.22.4
      semver: 6.3.1
      tsconfig-paths: 3.14.2
    transitivePeerDependencies:
      - eslint-import-resolver-typescript
      - eslint-import-resolver-webpack
      - supports-color
    dev: false

  /eslint-plugin-jsx-a11y@6.7.1(eslint@8.36.0):
    resolution: {integrity: sha512-63Bog4iIethyo8smBklORknVjB0T2dwB8Mr/hIC+fBS0uyHdYYpzM/Ed+YC8VxTjlXHEWFOdmgwcDn1U2L9VCA==}
    engines: {node: '>=4.0'}
    peerDependencies:
      eslint: ^3 || ^4 || ^5 || ^6 || ^7 || ^8
    dependencies:
      '@babel/runtime': 7.22.10
      aria-query: 5.3.0
      array-includes: 3.1.6
      array.prototype.flatmap: 1.3.1
      ast-types-flow: 0.0.7
      axe-core: 4.7.2
      axobject-query: 3.2.1
      damerau-levenshtein: 1.0.8
      emoji-regex: 9.2.2
      eslint: 8.36.0
      has: 1.0.3
      jsx-ast-utils: 3.3.5
      language-tags: 1.0.5
      minimatch: 3.1.2
      object.entries: 1.1.6
      object.fromentries: 2.0.6
      semver: 6.3.1
    dev: false

  /eslint-plugin-react-hooks@4.6.0(eslint@8.36.0):
    resolution: {integrity: sha512-oFc7Itz9Qxh2x4gNHStv3BqJq54ExXmfC+a1NjAta66IAN87Wu0R/QArgIS9qKzX3dXKPI9H5crl9QchNMY9+g==}
    engines: {node: '>=10'}
    peerDependencies:
      eslint: ^3.0.0 || ^4.0.0 || ^5.0.0 || ^6.0.0 || ^7.0.0 || ^8.0.0-0
    dependencies:
      eslint: 8.36.0
    dev: false

  /eslint-plugin-react@7.33.1(eslint@8.36.0):
    resolution: {integrity: sha512-L093k0WAMvr6VhNwReB8VgOq5s2LesZmrpPdKz/kZElQDzqS7G7+DnKoqT+w4JwuiGeAhAvHO0fvy0Eyk4ejDA==}
    engines: {node: '>=4'}
    peerDependencies:
      eslint: ^3 || ^4 || ^5 || ^6 || ^7 || ^8
    dependencies:
      array-includes: 3.1.6
      array.prototype.flatmap: 1.3.1
      array.prototype.tosorted: 1.1.1
      doctrine: 2.1.0
      eslint: 8.36.0
      estraverse: 5.3.0
      jsx-ast-utils: 3.3.5
      minimatch: 3.1.2
      object.entries: 1.1.6
      object.fromentries: 2.0.6
      object.hasown: 1.1.2
      object.values: 1.1.6
      prop-types: 15.8.1
      resolve: 2.0.0-next.4
      semver: 6.3.1
      string.prototype.matchall: 4.0.8
    dev: false

  /eslint-scope@7.2.2:
    resolution: {integrity: sha512-dOt21O7lTMhDM+X9mB4GX+DZrZtCUJPL/wlcTqxyrx5IvO0IYtILdtrQGQp+8n5S0gwSVmOf9NQrjMOgfQZlIg==}
    engines: {node: ^12.22.0 || ^14.17.0 || >=16.0.0}
    dependencies:
      esrecurse: 4.3.0
      estraverse: 5.3.0
    dev: false

  /eslint-visitor-keys@3.4.2:
    resolution: {integrity: sha512-8drBzUEyZ2llkpCA67iYrgEssKDUu68V8ChqqOfFupIaG/LCVPUT+CoGJpT77zJprs4T/W7p07LP7zAIMuweVw==}
    engines: {node: ^12.22.0 || ^14.17.0 || >=16.0.0}
    dev: false

  /eslint@8.36.0:
    resolution: {integrity: sha512-Y956lmS7vDqomxlaaQAHVmeb4tNMp2FWIvU/RnU5BD3IKMD/MJPr76xdyr68P8tV1iNMvN2mRK0yy3c+UjL+bw==}
    engines: {node: ^12.22.0 || ^14.17.0 || >=16.0.0}
    hasBin: true
    dependencies:
      '@eslint-community/eslint-utils': 4.4.0(eslint@8.36.0)
      '@eslint-community/regexpp': 4.6.2
      '@eslint/eslintrc': 2.1.1
      '@eslint/js': 8.36.0
      '@humanwhocodes/config-array': 0.11.10
      '@humanwhocodes/module-importer': 1.0.1
      '@nodelib/fs.walk': 1.2.8
      ajv: 6.12.6
      chalk: 4.1.2
      cross-spawn: 7.0.3
      debug: 4.3.4
      doctrine: 3.0.0
      escape-string-regexp: 4.0.0
      eslint-scope: 7.2.2
      eslint-visitor-keys: 3.4.2
      espree: 9.6.1
      esquery: 1.5.0
      esutils: 2.0.3
      fast-deep-equal: 3.1.3
      file-entry-cache: 6.0.1
      find-up: 5.0.0
      glob-parent: 6.0.2
      globals: 13.20.0
      grapheme-splitter: 1.0.4
      ignore: 5.2.4
      import-fresh: 3.3.0
      imurmurhash: 0.1.4
      is-glob: 4.0.3
      is-path-inside: 3.0.3
      js-sdsl: 4.4.2
      js-yaml: 4.1.0
      json-stable-stringify-without-jsonify: 1.0.1
      levn: 0.4.1
      lodash.merge: 4.6.2
      minimatch: 3.1.2
      natural-compare: 1.4.0
      optionator: 0.9.3
      strip-ansi: 6.0.1
      strip-json-comments: 3.1.1
      text-table: 0.2.0
    transitivePeerDependencies:
      - supports-color
    dev: false

  /espree@9.6.1:
    resolution: {integrity: sha512-oruZaFkjorTpF32kDSI5/75ViwGeZginGGy2NoOSg3Q9bnwlnmDm4HLnkl0RE3n+njDXR037aY1+x58Z/zFdwQ==}
    engines: {node: ^12.22.0 || ^14.17.0 || >=16.0.0}
    dependencies:
      acorn: 8.10.0
      acorn-jsx: 5.3.2(acorn@8.10.0)
      eslint-visitor-keys: 3.4.2
    dev: false

  /esprima@4.0.1:
    resolution: {integrity: sha512-eGuFFw7Upda+g4p+QHvnW0RyTX/SVeJBDM/gCtMARO0cLuT2HcEKnTPvhjV6aGeqrCB/sbNop0Kszm0jsaWU4A==}
    engines: {node: '>=4'}
    hasBin: true
    dev: false

  /esquery@1.5.0:
    resolution: {integrity: sha512-YQLXUplAwJgCydQ78IMJywZCceoqk1oH01OERdSAJc/7U2AylwjhSCLDEtqwg811idIS/9fIU5GjG73IgjKMVg==}
    engines: {node: '>=0.10'}
    dependencies:
      estraverse: 5.3.0
    dev: false

  /esrecurse@4.3.0:
    resolution: {integrity: sha512-KmfKL3b6G+RXvP8N1vr3Tq1kL/oCFgn2NYXEtqP8/L3pKapUA4G8cFVaoF3SU323CD4XypR/ffioHmkti6/Tag==}
    engines: {node: '>=4.0'}
    dependencies:
      estraverse: 5.3.0
    dev: false

  /estraverse@5.3.0:
    resolution: {integrity: sha512-MMdARuVEQziNTeJD8DgMqmhwR11BRQ/cBP+pLtYdSTnf3MIO8fFeiINEbX36ZdNlfU/7A9f3gUw49B3oQsvwBA==}
    engines: {node: '>=4.0'}
    dev: false

  /estree-walker@2.0.2:
    resolution: {integrity: sha512-Rfkk/Mp/DL7JVje3u18FxFujQlTNR2q6QfMSMB7AvCBx91NGj/ba3kCfza0f6dVDbw7YlRf/nDrn7pQrCCyQ/w==}
    dev: false

  /estree-walker@3.0.3:
    resolution: {integrity: sha512-7RUKfXgSMMkzt6ZuXmqapOurLGPPfgj6l9uRZ7lRGolvk0y2yocc35LdcxKC5PQZdn2DMqioAQ2NoWcrTKmm6g==}
    dependencies:
      '@types/estree': 1.0.1
    dev: false

  /esutils@2.0.3:
    resolution: {integrity: sha512-kVscqXk4OCp68SZ0dkgEKVi6/8ij300KBWTJq32P/dYeWTSwK41WyTxalN1eRmA5Z9UU/LX9D7FWSmV9SAYx6g==}
    engines: {node: '>=0.10.0'}
    dev: false

  /event-target-shim@5.0.1:
    resolution: {integrity: sha512-i/2XbnSz/uxRCU6+NdVJgKWDTM427+MqYbkQzD321DuCQJUqOuJKIA0IM2+W2xtYHdKOmZ4dR6fExsd4SXL+WQ==}
    engines: {node: '>=6'}
    dev: false

  /eventsource-parser@0.1.0:
    resolution: {integrity: sha512-M9QjFtEIkwytUarnx113HGmgtk52LSn3jNAtnWKi3V+b9rqSfQeVdLsaD5AG/O4IrGQwmAAHBIsqbmURPTd2rA==}
    engines: {node: '>=14.18'}
    dev: false

  /eventsource-parser@1.0.0:
    resolution: {integrity: sha512-9jgfSCa3dmEme2ES3mPByGXfgZ87VbP97tng1G2nWwWx6bV2nYxm2AWCrbQjXToSe+yYlqaZNtxffR9IeQr95g==}
    engines: {node: '>=14.18'}
    dev: false

  /execa@5.1.1:
    resolution: {integrity: sha512-8uSpZZocAZRBAPIEINJj3Lo9HyGitllczc27Eh5YYojjMFMn8yHMDMaUHE2Jqfq05D/wucwI4JGURyXt1vchyg==}
    engines: {node: '>=10'}
    dependencies:
      cross-spawn: 7.0.3
      get-stream: 6.0.1
      human-signals: 2.1.0
      is-stream: 2.0.1
      merge-stream: 2.0.0
      npm-run-path: 4.0.1
      onetime: 5.1.2
      signal-exit: 3.0.7
      strip-final-newline: 2.0.0
    dev: true

  /extend@3.0.2:
    resolution: {integrity: sha512-fjquC59cD7CyW6urNXK0FBufkZcoiGG80wTuPujX590cB5Ttln20E2UB4S/WARVqhXffZl2LNgS+gQdPIIim/g==}
    dev: false

  /fast-deep-equal@3.1.3:
    resolution: {integrity: sha512-f3qQ9oQy9j2AhBe/H9VC91wLmKBCCU/gDOnKNAYG5hswO7BLKj09Hc5HYNz9cGI++xlpDCIgDaitVs03ATR84Q==}
    dev: false

  /fast-glob@3.3.1:
    resolution: {integrity: sha512-kNFPyjhh5cKjrUltxs+wFx+ZkbRaxxmZ+X0ZU31SOsxCEtP9VPgtq2teZw1DebupL5GmDaNQ6yKMMVcM41iqDg==}
    engines: {node: '>=8.6.0'}
    dependencies:
      '@nodelib/fs.stat': 2.0.5
      '@nodelib/fs.walk': 1.2.8
      glob-parent: 5.1.2
      merge2: 1.4.1
      micromatch: 4.0.5

  /fast-json-stable-stringify@2.1.0:
    resolution: {integrity: sha512-lhd/wF+Lk98HZoTCtlVraHtfh5XYijIjalXck7saUtuanSDyLMxnHhSXEDJqHxD7msR8D0uCmqlkwjCV8xvwHw==}
    dev: false

  /fast-levenshtein@2.0.6:
    resolution: {integrity: sha512-DCXu6Ifhqcks7TZKY3Hxp3y6qphY5SJZmrWMDrKcERSOXWQdMhU9Ig/PYrzyw/ul9jOIyh0N4M0tbC5hodg8dw==}
    dev: false

  /fastq@1.15.0:
    resolution: {integrity: sha512-wBrocU2LCXXa+lWBt8RoIRD89Fi8OdABODa/kEnyeyjS5aZO5/GNvI5sEINADqP/h8M29UHTHUb53sUu5Ihqdw==}
    dependencies:
      reusify: 1.0.4

  /file-entry-cache@6.0.1:
    resolution: {integrity: sha512-7Gps/XWymbLk2QLYK4NzpMOrYjMhdIxXuIvy2QBsLE6ljuodKvdkWs/cpyJJ3CVIVpH0Oi1Hvg1ovbMzLdFBBg==}
    engines: {node: ^10.12.0 || >=12.0.0}
    dependencies:
      flat-cache: 3.0.4
    dev: false

  /fill-range@7.0.1:
    resolution: {integrity: sha512-qOo9F+dMUmC2Lcb4BbVvnKJxTPjCm+RRpe4gDuGrzkL7mEVl/djYSu2OdQ2Pa302N4oqkSg9ir6jaLWJ2USVpQ==}
    engines: {node: '>=8'}
    dependencies:
      to-regex-range: 5.0.1

  /find-up@5.0.0:
    resolution: {integrity: sha512-78/PXT1wlLLDgTzDs7sjq9hzz0vXD+zn+7wypEe4fXQxCmdmqfGsEPQxmiCSQI3ajFV91bVSsvNtrJRiW6nGng==}
    engines: {node: '>=10'}
    dependencies:
      locate-path: 6.0.0
      path-exists: 4.0.0
    dev: false

  /flat-cache@3.0.4:
    resolution: {integrity: sha512-dm9s5Pw7Jc0GvMYbshN6zchCA9RgQlzzEZX3vylR9IqFfS8XciblUXOKfW6SiuJ0e13eDYZoZV5wdrev7P3Nwg==}
    engines: {node: ^10.12.0 || >=12.0.0}
    dependencies:
      flatted: 3.2.7
      rimraf: 3.0.2
    dev: false

  /flatted@3.2.7:
    resolution: {integrity: sha512-5nqDSxl8nn5BSNxyR3n4I6eDmbolI6WT+QqR547RwxQapgjQBmtktdP+HTBb/a/zLsbzERTONyUB5pefh5TtjQ==}
    dev: false

  /for-each@0.3.3:
    resolution: {integrity: sha512-jqYfLp7mo9vIyQf8ykW2v7A+2N4QjeCeI5+Dz9XraiO1ign81wjiH7Fb9vSOWvQfNtmSa4H2RoQTrrXivdUZmw==}
    dependencies:
      is-callable: 1.2.7

  /form-data-encoder@1.7.2:
    resolution: {integrity: sha512-qfqtYan3rxrnCk1VYaA4H+Ms9xdpPqvLZa6xmMgFvhO32x7/3J/ExcTd6qpxM0vH2GdMI+poehyBZvqfMTto8A==}
    dev: false

  /form-data@3.0.1:
    resolution: {integrity: sha512-RHkBKtLWUVwd7SqRIvCZMEvAMoGUp0XU+seQiZejj0COz3RI3hWP4sCv3gZWWLjJTd7rGwcsF5eKZGii0r/hbg==}
    engines: {node: '>= 6'}
    dependencies:
      asynckit: 0.4.0
      combined-stream: 1.0.8
      mime-types: 2.1.35

  /form-data@4.0.0:
    resolution: {integrity: sha512-ETEklSGi5t0QMZuiXoA/Q6vcnxcLQP5vdugSpuAyi6SVGi2clPPp+xgEhuMaHC+zGgn31Kd235W35f7Hykkaww==}
    engines: {node: '>= 6'}
    dependencies:
      asynckit: 0.4.0
      combined-stream: 1.0.8
      mime-types: 2.1.35
    dev: false

  /formdata-node@4.4.1:
    resolution: {integrity: sha512-0iirZp3uVDjVGt9p49aTaqjk84TrglENEDuqfdlZQ1roC9CWlPk6Avf8EEnZNcAqPonwkG35x4n3ww/1THYAeQ==}
    engines: {node: '>= 12.20'}
    dependencies:
      node-domexception: 1.0.0
      web-streams-polyfill: 4.0.0-beta.3
    dev: false

  /fraction.js@4.2.0:
    resolution: {integrity: sha512-MhLuK+2gUcnZe8ZHlaaINnQLl0xRIGRfcGk2yl8xoQAfHrSsL3rYu6FCmBdkdbhc9EPlwyGHewaRsvwRMJtAlA==}
    dev: true

  /framer-motion@10.15.1(react-dom@18.2.0)(react@18.2.0):
    resolution: {integrity: sha512-6avJj/Uftblw0fMmo6jDHkKRH4TBdkMX/FiyR3G/hFe3hQHE4BUNJCqlMPKg9EzfI5jyqDOwO5oDnU+bW5y0eg==}
    peerDependencies:
      react: ^18.0.0
      react-dom: ^18.0.0
    peerDependenciesMeta:
      react:
        optional: true
      react-dom:
        optional: true
    dependencies:
      react: 18.2.0
      react-dom: 18.2.0(react@18.2.0)
      tslib: 2.6.1
    optionalDependencies:
      '@emotion/is-prop-valid': 0.8.8
    dev: false

  /framework-utils@1.1.0:
    resolution: {integrity: sha512-KAfqli5PwpFJ8o3psRNs8svpMGyCSAe8nmGcjQ0zZBWN2H6dZDnq+ABp3N3hdUmFeMrLtjOCTXD4yplUJIWceg==}
    dev: false

  /fs.realpath@1.0.0:
    resolution: {integrity: sha512-OO0pH2lK6a0hZnAdau5ItzHPI6pUlvI7jMVnxUQRtw4owF2wk8lOSabtGDCTP4Ggrg2MbGnWO9X8K1t4+fGMDw==}

  /fsevents@2.3.2:
    resolution: {integrity: sha512-xiqMQR4xAeHTuB9uWm+fFRcIOgKBMiOBP+eXiyT7jsgVCq1bkVygt00oASowB7EdtpOHaaPgKt812P9ab+DDKA==}
    engines: {node: ^8.16.0 || ^10.6.0 || >=11.0.0}
    os: [darwin]
    requiresBuild: true
    dev: true
    optional: true

  /function-bind@1.1.1:
    resolution: {integrity: sha512-yIovAzMX49sF8Yl58fSCWJ5svSLuaibPxXQJFLmBObTuCr0Mf1KiPopGM9NiFjiYBCbfaa2Fh6breQ6ANVTI0A==}

  /function.prototype.name@1.1.5:
    resolution: {integrity: sha512-uN7m/BzVKQnCUF/iW8jYea67v++2u7m5UgENbHRtdDVclOUP+FMPlCNdmk0h/ysGyo2tavMJEDqJAkJdRa1vMA==}
    engines: {node: '>= 0.4'}
    dependencies:
      call-bind: 1.0.2
      define-properties: 1.2.0
      es-abstract: 1.22.1
      functions-have-names: 1.2.3

  /functions-have-names@1.2.3:
    resolution: {integrity: sha512-xckBUXyTIqT97tq2x2AMb+g163b5JFysYk0x4qxNFwbfQkmNZoiRHb6sPzI9/QV33WeuvVYBUIiD4NzNIyqaRQ==}

  /gesto@1.19.1:
    resolution: {integrity: sha512-ofWVEdqmnpFm3AFf7aoclhoayseb3OkwSiXbXusKYu/99iN5HgeWP+SWqdghQ5TFlOgP5Zlz+6SY8mP2V0kFaQ==}
    dependencies:
      '@daybrush/utils': 1.13.0
      '@scena/event-emitter': 1.0.5
    dev: false

  /get-intrinsic@1.2.1:
    resolution: {integrity: sha512-2DcsyfABl+gVHEfCOaTrWgyt+tb6MSEGmKq+kI5HwLbIYgjgmMcV8KQ41uaKz1xxUcn9tJtgFbQUEVcEbd0FYw==}
    dependencies:
      function-bind: 1.1.1
      has: 1.0.3
      has-proto: 1.0.1
      has-symbols: 1.0.3

  /get-nonce@1.0.1:
    resolution: {integrity: sha512-FJhYRoDaiatfEkUK8HKlicmu/3SGFD51q3itKDGoSTysQJBnfOcxU5GxnhE1E6soB76MbT0MBtnKJuXyAx+96Q==}
    engines: {node: '>=6'}
    dev: false

  /get-stream@6.0.1:
    resolution: {integrity: sha512-ts6Wi+2j3jQjqi70w5AlN8DFnkSwC+MqmxEzdEALB2qXZYV3X/b1CTfgPLGJNMeAWxdPfU8FO1ms3NUfaHCPYg==}
    engines: {node: '>=10'}
    dev: true

  /get-symbol-description@1.0.0:
    resolution: {integrity: sha512-2EmdH1YvIQiZpltCNgkuiUnyukzxM/R6NDJX31Ke3BG1Nq5b0S2PhX59UKi9vZpPDQVdqn+1IcaAwnzTT5vCjw==}
    engines: {node: '>= 0.4'}
    dependencies:
      call-bind: 1.0.2
      get-intrinsic: 1.2.1

  /get-tsconfig@4.6.2:
    resolution: {integrity: sha512-E5XrT4CbbXcXWy+1jChlZmrmCwd5KGx502kDCXJJ7y898TtWW9FwoG5HfOLVRKmlmDGkWN2HM9Ho+/Y8F0sJDg==}
    dependencies:
      resolve-pkg-maps: 1.0.0
    dev: false

  /glob-parent@5.1.2:
    resolution: {integrity: sha512-AOIgSQCepiJYwP3ARnGx+5VnTu2HBYdzbGP45eLw1vr3zB3vZLeyed1sC9hnbcOc9/SrMyM5RPQrkGz4aS9Zow==}
    engines: {node: '>= 6'}
    dependencies:
      is-glob: 4.0.3

  /glob-parent@6.0.2:
    resolution: {integrity: sha512-XxwI8EOhVQgWp6iDL+3b0r86f4d6AX6zSU55HfB4ydCEuXLXc5FcYeOu+nnGftS4TEju/11rt4KJPTMgbfmv4A==}
    engines: {node: '>=10.13.0'}
    dependencies:
      is-glob: 4.0.3

  /glob-to-regexp@0.4.1:
    resolution: {integrity: sha512-lkX1HJXwyMcprw/5YUZc2s7DrpAiHB21/V+E1rHUrVNokkvB6bqMzT0VfV6/86ZNabt1k14YOIaT7nDvOX3Iiw==}
    dev: false

  /glob@7.1.6:
    resolution: {integrity: sha512-LwaxwyZ72Lk7vZINtNNrywX0ZuLyStrdDtabefZKAY5ZGJhVtgdznluResxNmPitE0SAO+O26sWTHeKSI2wMBA==}
    dependencies:
      fs.realpath: 1.0.0
      inflight: 1.0.6
      inherits: 2.0.4
      minimatch: 3.1.2
      once: 1.4.0
      path-is-absolute: 1.0.1
    dev: true

  /glob@7.1.7:
    resolution: {integrity: sha512-OvD9ENzPLbegENnYP5UUfJIirTg4+XwMWGaQfQTY0JenxNvvIKP3U3/tAQSPIu/lHxXYSZmpXlUHeqAIdKzBLQ==}
    dependencies:
      fs.realpath: 1.0.0
      inflight: 1.0.6
      inherits: 2.0.4
      minimatch: 3.1.2
      once: 1.4.0
      path-is-absolute: 1.0.1
    dev: false

  /glob@7.2.3:
    resolution: {integrity: sha512-nFR0zLpU2YCaRxwoCJvL6UvCH2JFyFVIvwTLsIf21AuHlMskA1hhTdk+LlYJtOlYt9v6dvszD2BGRqBL+iQK9Q==}
    dependencies:
      fs.realpath: 1.0.0
      inflight: 1.0.6
      inherits: 2.0.4
      minimatch: 3.1.2
      once: 1.4.0
      path-is-absolute: 1.0.1

  /globals@13.20.0:
    resolution: {integrity: sha512-Qg5QtVkCy/kv3FUSlu4ukeZDVf9ee0iXLAUYX13gbR17bnejFTzr4iS9bY7kwCf1NztRNm1t91fjOiyx4CSwPQ==}
    engines: {node: '>=8'}
    dependencies:
      type-fest: 0.20.2
    dev: false

  /globalthis@1.0.3:
    resolution: {integrity: sha512-sFdI5LyBiNTHjRd7cGPWapiHWMOXKyuBNX/cWJ3NfzrZQVa8GI/8cofCl74AOVqq9W5kNmguTIzJ/1s2gyI9wA==}
    engines: {node: '>= 0.4'}
    dependencies:
      define-properties: 1.2.0

  /globby@11.1.0:
    resolution: {integrity: sha512-jhIXaOzy1sb8IyocaruWSn1TjmnBVs8Ayhcy83rmxNJ8q2uWKCAj3CnJY+KpGSXCueAPc0i05kVvVKtP1t9S3g==}
    engines: {node: '>=10'}
    dependencies:
      array-union: 2.1.0
      dir-glob: 3.0.1
      fast-glob: 3.3.1
      ignore: 5.2.4
      merge2: 1.4.1
      slash: 3.0.0

  /gopd@1.0.1:
    resolution: {integrity: sha512-d65bNlIadxvpb/A2abVdlqKqV563juRnZ1Wtk6s1sIR8uNsXR70xqIzVqxVf1eTqDunwT2MkczEeaezCKTZhwA==}
    dependencies:
      get-intrinsic: 1.2.1

  /graceful-fs@4.2.11:
    resolution: {integrity: sha512-RbJ5/jmFcNNCcDV5o9eTnBLJ/HszWV0P73bc+Ff4nS/rJj+YaS6IGyiOL0VoBYX+l1Wrl3k63h/KrH+nhJ0XvQ==}
    dev: false

  /grapheme-splitter@1.0.4:
    resolution: {integrity: sha512-bzh50DW9kTPM00T8y4o8vQg89Di9oLJVLW/KaOGIXJWP/iqCN6WKYkbNOF04vFLJhwcpYUh9ydh/+5vpOqV4YQ==}
    dev: false

  /has-bigints@1.0.2:
    resolution: {integrity: sha512-tSvCKtBr9lkF0Ex0aQiP9N+OpV4zi2r/Nee5VkRDbaqv35RLYMzbwQfFSZZH0kR+Rd6302UJZ2p/bJCEoR3VoQ==}

  /has-flag@3.0.0:
    resolution: {integrity: sha512-sKJf1+ceQBr4SMkvQnBDNDtf4TXpVhVGateu0t918bl30FnbE2m4vNLX+VWe/dpjlb+HugGYzW7uQXH98HPEYw==}
    engines: {node: '>=4'}
    dev: false

  /has-flag@4.0.0:
    resolution: {integrity: sha512-EykJT/Q1KjTWctppgIAgfSO0tKVuZUjhgMr17kqTumMl6Afv3EISleU7qZUzoXDFTAHTDC4NOoG/ZxU3EvlMPQ==}
    engines: {node: '>=8'}
    dev: false

  /has-property-descriptors@1.0.0:
    resolution: {integrity: sha512-62DVLZGoiEBDHQyqG4w9xCuZ7eJEwNmJRWw2VY84Oedb7WFcA27fiEVe8oUQx9hAUJ4ekurquucTGwsyO1XGdQ==}
    dependencies:
      get-intrinsic: 1.2.1

  /has-proto@1.0.1:
    resolution: {integrity: sha512-7qE+iP+O+bgF9clE5+UoBFzE65mlBiVj3tKCrlNQ0Ogwm0BjpT/gK4SlLYDMybDh5I3TCTKnPPa0oMG7JDYrhg==}
    engines: {node: '>= 0.4'}

  /has-symbols@1.0.3:
    resolution: {integrity: sha512-l3LCuF6MgDNwTDKkdYGEihYjt5pRPbEg46rtlmnSPlUbgmB8LOIrKJbYYFBSbnPaJexMKtiPO8hmeRjRz2Td+A==}
    engines: {node: '>= 0.4'}

  /has-tostringtag@1.0.0:
    resolution: {integrity: sha512-kFjcSNhnlGV1kyoGk7OXKSawH5JOb/LzUc5w9B02hOTO0dfFRjbHQKvg1d6cf3HbeUmtU9VbbV3qzZ2Teh97WQ==}
    engines: {node: '>= 0.4'}
    dependencies:
      has-symbols: 1.0.3

  /has@1.0.3:
    resolution: {integrity: sha512-f2dvO0VU6Oej7RkWJGrehjbzMAjFp5/VKPp5tTpWIV4JHHZK1/BxbFRtf/siA2SWTe09caDmVtYYzWEIbBS4zw==}
    engines: {node: '>= 0.4.0'}
    dependencies:
      function-bind: 1.1.1

  /hast-util-whitespace@2.0.1:
    resolution: {integrity: sha512-nAxA0v8+vXSBDt3AnRUNjyRIQ0rD+ntpbAp4LnPkumc5M9yUbSMa4XDU9Q6etY4f1Wp4bNgvc1yjiZtsTTrSng==}
    dev: false

  /html-encoding-sniffer@3.0.0:
    resolution: {integrity: sha512-oWv4T4yJ52iKrufjnyZPkrN0CH3QnrUqdB6In1g5Fe1mia8GmF36gnfNySxoZtxD5+NmYw1EElVXiBk93UeskA==}
    engines: {node: '>=12'}
    dependencies:
      whatwg-encoding: 2.0.0
    dev: false

  /http-proxy-agent@5.0.0:
    resolution: {integrity: sha512-n2hY8YdoRE1i7r6M0w9DIw5GgZN0G25P8zLCRQ8rjXtTU3vsNFBI/vWK/UIeE6g5MUUz6avwAPXmL6Fy9D/90w==}
    engines: {node: '>= 6'}
    dependencies:
      '@tootallnate/once': 2.0.0
      agent-base: 6.0.2
      debug: 4.3.4
    transitivePeerDependencies:
      - supports-color
    dev: false

  /https-proxy-agent@5.0.1:
    resolution: {integrity: sha512-dFcAjpTQFgoLMzC2VwU+C/CbS7uRL0lWmxDITmqm7C+7F0Odmj6s9l6alZc6AELXhrnggM2CeWSXHGOdX2YtwA==}
    engines: {node: '>= 6'}
    dependencies:
      agent-base: 6.0.2
      debug: 4.3.4
    transitivePeerDependencies:
      - supports-color
    dev: false

<<<<<<< HEAD
  /human-signals@2.1.0:
    resolution: {integrity: sha512-B4FFZ6q/T2jhhksgkbEW3HBvWIfDW85snkQgawt07S7J5QXTk6BkNV+0yAeZrM5QpMAdYlocGoljn0sJ/WQkFw==}
    engines: {node: '>=10.17.0'}
    dev: true
=======
  /humanize-ms@1.2.1:
    resolution: {integrity: sha512-Fl70vYtsAFb/C06PTS9dZBo7ihau+Tu/DNCk/OyHhea07S+aeMWpFFkUaXRa8fI+ScZbEI8dfSxwY7gxZ9SAVQ==}
    dependencies:
      ms: 2.1.3
    dev: false
>>>>>>> dba0eb17

  /iconv-lite@0.6.3:
    resolution: {integrity: sha512-4fCk79wshMdzMp2rH06qWrJE4iolqLhCUH+OiuIgU++RB0+94NlDL81atO7GX55uUKueo0txHNtvEyI6D7WdMw==}
    engines: {node: '>=0.10.0'}
    dependencies:
      safer-buffer: 2.1.2
    dev: false

  /ignore@5.2.4:
    resolution: {integrity: sha512-MAb38BcSbH0eHNBxn7ql2NH/kX33OkB3lZ1BNdh7ENeRChHTYsTvWrMubiIAMNS2llXEEgZ1MUOBtXChP3kaFQ==}
    engines: {node: '>= 4'}

  /import-fresh@3.3.0:
    resolution: {integrity: sha512-veYYhQa+D1QBKznvhUHxb8faxlrwUnxseDAbAp457E0wLNio2bOSKnjYDhMj+YiAq61xrMGhQk9iXVk5FzgQMw==}
    engines: {node: '>=6'}
    dependencies:
      parent-module: 1.0.1
      resolve-from: 4.0.0
    dev: false

  /imurmurhash@0.1.4:
    resolution: {integrity: sha512-JmXMZ6wuvDmLiHEml9ykzqO6lwFbof0GG4IkcGaENdCRDDmMVnny7s5HsIgHCbaq0w2MyPhDqkhTUgS2LU2PHA==}
    engines: {node: '>=0.8.19'}
    dev: false

  /indent-string@4.0.0:
    resolution: {integrity: sha512-EdDDZu4A2OyIK7Lr/2zG+w5jmbuk1DVBnEwREQvBzspBJkCEbRa8GxU1lghYcaGJCnRWibjDXlq779X1/y5xwg==}
    engines: {node: '>=8'}
    dev: true

  /inflight@1.0.6:
    resolution: {integrity: sha512-k92I/b08q4wvFscXCLvqfsHCrjrF7yiXsQuIVvVE7N82W3+aqpzuUdBbfhWcy/FZR3/4IgflMgKLOsvPDrGCJA==}
    dependencies:
      once: 1.4.0
      wrappy: 1.0.2

  /inherits@2.0.4:
    resolution: {integrity: sha512-k/vGaX4/Yla3WzyMCvTQOXYeIHvqOKtnqBduzTHpzpQZzAskKMhZ2K+EnBiSM9zGSoIFeMpXKxa4dYeZIQqewQ==}

  /inline-style-parser@0.1.1:
    resolution: {integrity: sha512-7NXolsK4CAS5+xvdj5OMMbI962hU/wvwoxk+LWR9Ek9bVtyuuYScDN6eS0rUm6TxApFpw7CX1o4uJzcd4AyD3Q==}
    dev: false

  /internal-slot@1.0.5:
    resolution: {integrity: sha512-Y+R5hJrzs52QCG2laLn4udYVnxsfny9CpOhNhUvk/SSSVyF6T27FzRbF0sroPidSu3X8oEAkOn2K804mjpt6UQ==}
    engines: {node: '>= 0.4'}
    dependencies:
      get-intrinsic: 1.2.1
      has: 1.0.3
      side-channel: 1.0.4

  /invariant@2.2.4:
    resolution: {integrity: sha512-phJfQVBuaJM5raOpJjSfkiD6BpbCE4Ns//LaXl6wGYtUBY83nWS6Rf9tXm2e8VaK60JEjYldbPif/A2B1C2gNA==}
    dependencies:
      loose-envify: 1.4.0
    dev: false

  /is-array-buffer@3.0.2:
    resolution: {integrity: sha512-y+FyyR/w8vfIRq4eQcM1EYgSTnmHXPqaF+IgzgraytCFq5Xh8lllDVmAZolPJiZttZLeFSINPYMaEJ7/vWUa1w==}
    dependencies:
      call-bind: 1.0.2
      get-intrinsic: 1.2.1
      is-typed-array: 1.1.12

  /is-bigint@1.0.4:
    resolution: {integrity: sha512-zB9CruMamjym81i2JZ3UMn54PKGsQzsJeo6xvN3HJJ4CAsQNB6iRutp2To77OfCNuoxspsIhzaPoO1zyCEhFOg==}
    dependencies:
      has-bigints: 1.0.2

  /is-binary-path@2.1.0:
    resolution: {integrity: sha512-ZMERYes6pDydyuGidse7OsHxtbI7WVeUEozgR/g7rd0xUimYNlvZRE/K2MgZTjWy725IfelLeVcEM97mmtRGXw==}
    engines: {node: '>=8'}
    dependencies:
      binary-extensions: 2.2.0
    dev: true

  /is-boolean-object@1.1.2:
    resolution: {integrity: sha512-gDYaKHJmnj4aWxyj6YHyXVpdQawtVLHU5cb+eztPGczf6cjuTdwve5ZIEfgXqH4e57An1D1AKf8CZ3kYrQRqYA==}
    engines: {node: '>= 0.4'}
    dependencies:
      call-bind: 1.0.2
      has-tostringtag: 1.0.0

  /is-buffer@1.1.6:
    resolution: {integrity: sha512-NcdALwpXkTm5Zvvbk7owOUSvVvBKDgKP5/ewfXEznmQFfs4ZRmanOeKBTjRVjka3QFoN6XJ+9F3USqfHqTaU5w==}
    dev: false

  /is-buffer@2.0.5:
    resolution: {integrity: sha512-i2R6zNFDwgEHJyQUtJEk0XFi1i0dPFn/oqjK3/vPCcDeJvW5NQ83V8QbicfF1SupOaB0h8ntgBC2YiE7dfyctQ==}
    engines: {node: '>=4'}
    dev: false

  /is-callable@1.2.7:
    resolution: {integrity: sha512-1BC0BVFhS/p0qtw6enp8e+8OD0UrK0oFLztSjNzhcKA3WDuJxxAPXzPuPtKkjEY9UUoEWlX/8fgKeu2S8i9JTA==}
    engines: {node: '>= 0.4'}

  /is-core-module@2.13.0:
    resolution: {integrity: sha512-Z7dk6Qo8pOCp3l4tsX2C5ZVas4V+UxwQodwZhLopL91TX8UyyHEXafPcyoeeWuLrwzHcr3igO78wNLwHJHsMCQ==}
    dependencies:
      has: 1.0.3

  /is-date-object@1.0.5:
    resolution: {integrity: sha512-9YQaSxsAiSwcvS33MBk3wTCVnWK+HhF8VZR2jRxehM16QcVOdHqPn4VPHmRK4lSr38n9JriurInLcP90xsYNfQ==}
    engines: {node: '>= 0.4'}
    dependencies:
      has-tostringtag: 1.0.0

  /is-extendable@1.0.1:
    resolution: {integrity: sha512-arnXMxT1hhoKo9k1LZdmlNyJdDDfy2v0fXjFlmok4+i8ul/6WlbVge9bhM74OpNPQPMGUToDtz+KXa1PneJxOA==}
    engines: {node: '>=0.10.0'}
    dependencies:
      is-plain-object: 2.0.4
    dev: false

  /is-extglob@2.1.1:
    resolution: {integrity: sha512-SbKbANkN603Vi4jEZv49LeVJMn4yGwsbzZworEoyEiutsN3nJYdbO36zfhGJ6QEDpOZIFkDtnq5JRxmvl3jsoQ==}
    engines: {node: '>=0.10.0'}

  /is-glob@4.0.3:
    resolution: {integrity: sha512-xelSayHH36ZgE7ZWhli7pW34hNbNl8Ojv5KVmkJD4hBdD3th8Tfk9vYasLM+mXWOZhFkgZfxhLSnrwRr4elSSg==}
    engines: {node: '>=0.10.0'}
    dependencies:
      is-extglob: 2.1.1

  /is-negative-zero@2.0.2:
    resolution: {integrity: sha512-dqJvarLawXsFbNDeJW7zAz8ItJ9cd28YufuuFzh0G8pNHjJMnY08Dv7sYX2uF5UpQOwieAeOExEYAWWfu7ZZUA==}
    engines: {node: '>= 0.4'}

  /is-number-object@1.0.7:
    resolution: {integrity: sha512-k1U0IRzLMo7ZlYIfzRu23Oh6MiIFasgpb9X76eqfFZAqwH44UI4KTBvBYIZ1dSL9ZzChTB9ShHfLkR4pdW5krQ==}
    engines: {node: '>= 0.4'}
    dependencies:
      has-tostringtag: 1.0.0

  /is-number@7.0.0:
    resolution: {integrity: sha512-41Cifkg6e8TylSpdtTpeLVMqvSBEVzTttHvERD741+pnZ8ANv0004MRL43QKPDlK9cGvNp6NZWZUBlbGXYxxng==}
    engines: {node: '>=0.12.0'}

  /is-path-inside@3.0.3:
    resolution: {integrity: sha512-Fd4gABb+ycGAmKou8eMftCupSir5lRxqf4aD/vd0cD2qc4HL07OjCeuHMr8Ro4CoMaeCKDB0/ECBOVWjTwUvPQ==}
    engines: {node: '>=8'}
    dev: false

  /is-plain-obj@4.1.0:
    resolution: {integrity: sha512-+Pgi+vMuUNkJyExiMBt5IlFoMyKnr5zhJ4Uspz58WOhBF5QoIZkFyNHIbBAtHwzVAgk5RtndVNsDRN61/mmDqg==}
    engines: {node: '>=12'}
    dev: false

  /is-plain-object@2.0.4:
    resolution: {integrity: sha512-h5PpgXkWitc38BBMYawTYMWJHFZJVnBquFE57xFpjB8pJFiF6gZ+bU+WyI/yqXiFR5mdLsgYNaPe8uao6Uv9Og==}
    engines: {node: '>=0.10.0'}
    dependencies:
      isobject: 3.0.1
    dev: false

  /is-potential-custom-element-name@1.0.1:
    resolution: {integrity: sha512-bCYeRA2rVibKZd+s2625gGnGF/t7DSqDs4dP7CrLA1m7jKWz6pps0LpYLJN8Q64HtmPKJ1hrN3nzPNKFEKOUiQ==}
    dev: false

  /is-reference@3.0.1:
    resolution: {integrity: sha512-baJJdQLiYaJdvFbJqXrcGv3WU3QCzBlUcI5QhbesIm6/xPsvmO+2CDoi/GMOFBQEQm+PXkwOPrp9KK5ozZsp2w==}
    dependencies:
      '@types/estree': 1.0.1
    dev: false

  /is-regex@1.1.4:
    resolution: {integrity: sha512-kvRdxDsxZjhzUX07ZnLydzS1TU/TJlTUHHY4YLL87e37oUA49DfkLqgy+VjFocowy29cKvcSiu+kIv728jTTVg==}
    engines: {node: '>= 0.4'}
    dependencies:
      call-bind: 1.0.2
      has-tostringtag: 1.0.0

  /is-shared-array-buffer@1.0.2:
    resolution: {integrity: sha512-sqN2UDu1/0y6uvXyStCOzyhAjCSlHceFoMKJW8W9EU9cvic/QdsZ0kEU93HEy3IUEFZIiH/3w+AH/UQbPHNdhA==}
    dependencies:
      call-bind: 1.0.2

  /is-stream@2.0.1:
    resolution: {integrity: sha512-hFoiJiTl63nn+kstHGBtewWSKnQLpyb155KHheA1l39uvtO9nWIop1p3udqPcUd/xbF1VLMO4n7OI6p7RbngDg==}
    engines: {node: '>=8'}
    dev: true

  /is-string@1.0.7:
    resolution: {integrity: sha512-tE2UXzivje6ofPW7l23cjDOMa09gb7xlAqG6jG5ej6uPV32TlWP3NKPigtaGeHNu9fohccRYvIiZMfOOnOYUtg==}
    engines: {node: '>= 0.4'}
    dependencies:
      has-tostringtag: 1.0.0

  /is-symbol@1.0.4:
    resolution: {integrity: sha512-C/CPBqKWnvdcxqIARxyOh4v1UUEOCHpgDa0WYgpKDFMszcrPcffg5uhwSgPCLD2WWxmq6isisz87tzT01tuGhg==}
    engines: {node: '>= 0.4'}
    dependencies:
      has-symbols: 1.0.3

  /is-typed-array@1.1.12:
    resolution: {integrity: sha512-Z14TF2JNG8Lss5/HMqt0//T9JeHXttXy5pH/DBU4vi98ozO2btxzq9MwYDZYnKwU8nRsz/+GVFVRDq3DkVuSPg==}
    engines: {node: '>= 0.4'}
    dependencies:
      which-typed-array: 1.1.11

  /is-uuid@1.0.2:
    resolution: {integrity: sha512-tCByphFcJgf2qmiMo5hMCgNAquNSagOetVetDvBXswGkNfoyEMvGH1yDlF8cbZbKnbVBr4Y5/rlpMz9umxyBkQ==}
    dev: true

  /is-weakref@1.0.2:
    resolution: {integrity: sha512-qctsuLZmIQ0+vSSMfoVvyFe2+GSEvnmZ2ezTup1SBse9+twCCeial6EEi3Nc2KFcf6+qz2FBPnjXsk8xhKSaPQ==}
    dependencies:
      call-bind: 1.0.2

  /isarray@2.0.5:
    resolution: {integrity: sha512-xHjhDr3cNBK0BzdUJSPXZntQUx/mwMS5Rw4A7lPJ90XGAO6ISP/ePDNuo0vhqOZU+UD5JoodwCAAoZQd3FeAKw==}

  /isexe@2.0.0:
    resolution: {integrity: sha512-RHxMLp9lnKHGHRng9QFhRCMbYAcVpn69smSGcq3f36xjgVVWThj4qqLbTLlq7Ssj8B+fIQ1EuCEGI2lKsyQeIw==}

  /isobject@3.0.1:
    resolution: {integrity: sha512-WhB9zCku7EGTj/HQQRz5aUQEUeoQZH2bWcltRErOpymJ4boYE6wL9Tbr23krRPSZ+C5zqNSrSw+Cc7sZZ4b7vg==}
    engines: {node: '>=0.10.0'}
    dev: false

  /isomorphic-fetch@3.0.0:
    resolution: {integrity: sha512-qvUtwJ3j6qwsF3jLxkZ72qCgjMysPzDfeV240JHiGZsANBYd+EEuu35v7dfrJ9Up0Ak07D7GGSkGhCHTqg/5wA==}
    dependencies:
      node-fetch: 2.6.12
      whatwg-fetch: 3.6.17
    transitivePeerDependencies:
      - encoding
    dev: false

  /jest-environment-jsdom@29.6.1:
    resolution: {integrity: sha512-PoY+yLaHzVRhVEjcVKSfJ7wXmJW4UqPYNhR05h7u/TK0ouf6DmRNZFBL/Z00zgQMyWGMBXn69/FmOvhEJu8cIw==}
    engines: {node: ^14.15.0 || ^16.10.0 || >=18.0.0}
    peerDependencies:
      canvas: ^2.5.0
    peerDependenciesMeta:
      canvas:
        optional: true
    dependencies:
      '@jest/environment': 29.6.2
      '@jest/fake-timers': 29.6.2
      '@jest/types': 29.6.1
      '@types/jsdom': 20.0.1
      '@types/node': 18.15.3
      jest-mock: 29.6.2
      jest-util: 29.6.2
      jsdom: 20.0.3
    transitivePeerDependencies:
      - bufferutil
      - supports-color
      - utf-8-validate
    dev: false

  /jest-message-util@29.6.2:
    resolution: {integrity: sha512-vnIGYEjoPSuRqV8W9t+Wow95SDp6KPX2Uf7EoeG9G99J2OVh7OSwpS4B6J0NfpEIpfkBNHlBZpA2rblEuEFhZQ==}
    engines: {node: ^14.15.0 || ^16.10.0 || >=18.0.0}
    dependencies:
      '@babel/code-frame': 7.22.10
      '@jest/types': 29.6.1
      '@types/stack-utils': 2.0.1
      chalk: 4.1.2
      graceful-fs: 4.2.11
      micromatch: 4.0.5
      pretty-format: 29.6.2
      slash: 3.0.0
      stack-utils: 2.0.6
    dev: false

  /jest-mock@29.6.2:
    resolution: {integrity: sha512-hoSv3lb3byzdKfwqCuT6uTscan471GUECqgNYykg6ob0yiAw3zYc7OrPnI9Qv8Wwoa4lC7AZ9hyS4AiIx5U2zg==}
    engines: {node: ^14.15.0 || ^16.10.0 || >=18.0.0}
    dependencies:
      '@jest/types': 29.6.1
      '@types/node': 18.15.3
      jest-util: 29.6.2
    dev: false

  /jest-util@29.6.2:
    resolution: {integrity: sha512-3eX1qb6L88lJNCFlEADKOkjpXJQyZRiavX1INZ4tRnrBVr2COd3RgcTLyUiEXMNBlDU/cgYq6taUS0fExrWW4w==}
    engines: {node: ^14.15.0 || ^16.10.0 || >=18.0.0}
    dependencies:
      '@jest/types': 29.6.1
      '@types/node': 18.15.3
      chalk: 4.1.2
      ci-info: 3.8.0
      graceful-fs: 4.2.11
      picomatch: 2.3.1
    dev: false

  /jiti@1.19.1:
    resolution: {integrity: sha512-oVhqoRDaBXf7sjkll95LHVS6Myyyb1zaunVwk4Z0+WPSW4gjS0pl01zYKHScTuyEhQsFxV5L4DR5r+YqSyqyyg==}
    hasBin: true
    dev: true

  /joycon@3.1.1:
    resolution: {integrity: sha512-34wB/Y7MW7bzjKRjUKTa46I2Z7eV62Rkhva+KkopW7Qvv/OSWBqvkSY7vusOPrNuZcUG3tApvdVgNB8POj3SPw==}
    engines: {node: '>=10'}
    dev: true

  /js-sdsl@4.4.2:
    resolution: {integrity: sha512-dwXFwByc/ajSV6m5bcKAPwe4yDDF6D614pxmIi5odytzxRlwqF6nwoiCek80Ixc7Cvma5awClxrzFtxCQvcM8w==}
    dev: false

  /js-tokens@4.0.0:
    resolution: {integrity: sha512-RdJUflcE3cUzKiMqQgsCu06FPu9UdIJO0beYbPhHN4k6apgJtifcoCtT9bcxOpYBtpD2kCM6Sbzg4CausW/PKQ==}
    dev: false

  /js-yaml@4.1.0:
    resolution: {integrity: sha512-wpxZs9NoxZaJESJGIZTyDEaYpl0FKSA+FB9aJiyemKhMwkxQg63h4T1KJgUGHpTqPDNRcmmYLugrRjJlBtWvRA==}
    hasBin: true
    dependencies:
      argparse: 2.0.1
    dev: false

  /jsdom@20.0.3:
    resolution: {integrity: sha512-SYhBvTh89tTfCD/CRdSOm13mOBa42iTaTyfyEWBdKcGdPxPtLFBXuHR8XHb33YNYaP+lLbmSvBTsnoesCNJEsQ==}
    engines: {node: '>=14'}
    peerDependencies:
      canvas: ^2.5.0
    peerDependenciesMeta:
      canvas:
        optional: true
    dependencies:
      abab: 2.0.6
      acorn: 8.10.0
      acorn-globals: 7.0.1
      cssom: 0.5.0
      cssstyle: 2.3.0
      data-urls: 3.0.2
      decimal.js: 10.4.3
      domexception: 4.0.0
      escodegen: 2.1.0
      form-data: 4.0.0
      html-encoding-sniffer: 3.0.0
      http-proxy-agent: 5.0.0
      https-proxy-agent: 5.0.1
      is-potential-custom-element-name: 1.0.1
      nwsapi: 2.2.7
      parse5: 7.1.2
      saxes: 6.0.0
      symbol-tree: 3.2.4
      tough-cookie: 4.1.3
      w3c-xmlserializer: 4.0.0
      webidl-conversions: 7.0.0
      whatwg-encoding: 2.0.0
      whatwg-mimetype: 3.0.0
      whatwg-url: 11.0.0
      ws: 8.13.0
      xml-name-validator: 4.0.0
    transitivePeerDependencies:
      - bufferutil
      - supports-color
      - utf-8-validate
    dev: false

  /json-schema-traverse@0.4.1:
    resolution: {integrity: sha512-xbbCH5dCYU5T8LcEhhuh7HJ88HXuW3qsI3Y0zOZFKfZEHcpWiHU/Jxzk629Brsab/mMiHQti9wMP+845RPe3Vg==}
    dev: false

  /json-stable-stringify-without-jsonify@1.0.1:
    resolution: {integrity: sha512-Bdboy+l7tA3OGW6FjyFHWkP5LuByj1Tk33Ljyq0axyzdk9//JSi2u3fP1QSmd1KNwq6VOKYGlAu87CisVir6Pw==}
    dev: false

  /json5@1.0.2:
    resolution: {integrity: sha512-g1MWMLBiz8FKi1e4w0UyVL3w+iJceWAFBAaBnnGKOpNa5f8TLktkbre1+s6oICydWAm+HRUGTmI+//xv2hvXYA==}
    hasBin: true
    dependencies:
      minimist: 1.2.8
    dev: false

  /jsonata@1.8.6:
    resolution: {integrity: sha512-ZH2TPYdNP2JecOl/HvrH47Xc+9imibEMQ4YqKy/F/FrM+2a6vfbGxeCX23dB9Fr6uvGwv+ghf1KxWB3iZk09wA==}
    engines: {node: '>= 8'}
    dev: true

  /jsx-ast-utils@3.3.5:
    resolution: {integrity: sha512-ZZow9HBI5O6EPgSJLUb8n2NKgmVWTwCvHGwFuJlMjvLFqlGG6pjirPhtdsseaLZjSibD8eegzmYpUZwoIlj2cQ==}
    engines: {node: '>=4.0'}
    dependencies:
      array-includes: 3.1.6
      array.prototype.flat: 1.3.1
      object.assign: 4.1.4
      object.values: 1.1.6
    dev: false

  /keycode@2.2.1:
    resolution: {integrity: sha512-Rdgz9Hl9Iv4QKi8b0OlCRQEzp4AgVxyCtz5S/+VIHezDmrDhkp2N2TqBWOLz0/gbeREXOOiI9/4b8BY9uw2vFg==}
    dev: false

  /keycon@1.4.0:
    resolution: {integrity: sha512-p1NAIxiRMH3jYfTeXRs2uWbVJ1WpEjpi8ktzUyBJsX7/wn2qu2VRXktneBLNtKNxJmlUYxRi9gOJt1DuthXR7A==}
    dependencies:
      '@cfcs/core': 0.0.6
      '@daybrush/utils': 1.13.0
      '@scena/event-emitter': 1.0.5
      keycode: 2.2.1
    dev: false

  /kleur@4.1.5:
    resolution: {integrity: sha512-o+NO+8WrRiQEE4/7nwRJhN1HWpVmJm511pBHUxPLtp0BUISzlBplORYSmTclCnJvQq2tKu/sgl3xVpkc7ZWuQQ==}
    engines: {node: '>=6'}
    dev: false

  /language-subtag-registry@0.3.22:
    resolution: {integrity: sha512-tN0MCzyWnoz/4nHS6uxdlFWoUZT7ABptwKPQ52Ea7URk6vll88bWBVhodtnlfEuCcKWNGoc+uGbw1cwa9IKh/w==}
    dev: false

  /language-tags@1.0.5:
    resolution: {integrity: sha512-qJhlO9cGXi6hBGKoxEG/sKZDAHD5Hnu9Hs4WbOY3pCWXDhw0N8x1NenNzm2EnNLkLkk7J2SdxAkDSbb6ftT+UQ==}
    dependencies:
      language-subtag-registry: 0.3.22
    dev: false

  /levn@0.4.1:
    resolution: {integrity: sha512-+bT2uH4E5LGE7h/n3evcS/sQlJXCpIp6ym8OWJ5eV6+67Dsql/LaaT7qJBAt2rzfoa/5QBGBhxDix1dMt2kQKQ==}
    engines: {node: '>= 0.8.0'}
    dependencies:
      prelude-ls: 1.2.1
      type-check: 0.4.0
    dev: false

  /lilconfig@2.1.0:
    resolution: {integrity: sha512-utWOt/GHzuUxnLKxB6dk81RoOeoNeHgbrXiuGk4yyF5qlRz+iIVWu56E2fqGHFrXz0QNUhLB/8nKqvRH66JKGQ==}
    engines: {node: '>=10'}
    dev: true

  /lines-and-columns@1.2.4:
    resolution: {integrity: sha512-7ylylesZQ/PV29jhEDl3Ufjo6ZX7gCqJr5F7PKrqc93v7fzSymt1BpwEU8nAUXs8qzzvqhbjhK5QZg6Mt/HkBg==}
    dev: true

  /linkify-it@4.0.1:
    resolution: {integrity: sha512-C7bfi1UZmoj8+PQx22XyeXCuBlokoyWQL5pWSP+EI6nzRylyThouddufc2c1NDIcP9k5agmN9fLpA7VNJfIiqw==}
    dependencies:
      uc.micro: 1.0.6
    dev: false

  /linkifyjs@4.1.1:
    resolution: {integrity: sha512-zFN/CTVmbcVef+WaDXT63dNzzkfRBKT1j464NJQkV7iSgJU0sLBus9W0HBwnXK13/hf168pbrx/V/bjEHOXNHA==}
    dev: false

  /load-tsconfig@0.2.5:
    resolution: {integrity: sha512-IXO6OCs9yg8tMKzfPZ1YmheJbZCiEsnBdcB03l0OcfK9prKnJb96siuHCr5Fl37/yo9DnKU+TLpxzTUspw9shg==}
    engines: {node: ^12.20.0 || ^14.13.1 || >=16.0.0}
    dev: true

  /locate-character@3.0.0:
    resolution: {integrity: sha512-SW13ws7BjaeJ6p7Q6CO2nchbYEc3X3J6WrmTTDto7yMPqVSZTUyY5Tjbid+Ab8gLnATtygYtiDIJGQRRn2ZOiA==}
    dev: false

  /locate-path@6.0.0:
    resolution: {integrity: sha512-iPZK6eYjbxRu3uB4/WZ3EsEIMJFMqAoopl3R+zuq0UjcAm/MO6KCweDgPfP3elTztoKP3KtnVHxTn2NHBSDVUw==}
    engines: {node: '>=10'}
    dependencies:
      p-locate: 5.0.0
    dev: false

  /lodash.castarray@4.4.0:
    resolution: {integrity: sha512-aVx8ztPv7/2ULbArGJ2Y42bG1mEQ5mGjpdvrbJcJFU3TbYybe+QlLS4pst9zV52ymy2in1KpFPiZnAOATxD4+Q==}
    dev: true

  /lodash.isplainobject@4.0.6:
    resolution: {integrity: sha512-oSXzaWypCMHkPC3NvBEaPHf0KsA5mvPrOPgQWDsbg8n7orZ290M0BmC/jgRZ4vcJ6DTAhjrsSYgdsW/F+MFOBA==}
    dev: true

  /lodash.merge@4.6.2:
    resolution: {integrity: sha512-0KpjqXRVvrYyCsX1swR/XTK0va6VQkQM6MNo7PqW77ByjAhoARA8EfrP1N4+KlKj8YS0ZUCtRT/YUuhyYDujIQ==}

  /lodash.sortby@4.7.0:
    resolution: {integrity: sha512-HDWXG8isMntAyRF5vZ7xKuEvOhT4AhlRt/3czTSjvGUxjYCBVRQY48ViDHyfYz9VIoBkW4TMGQNapx+l3RUwdA==}
    dev: true

  /loose-envify@1.4.0:
    resolution: {integrity: sha512-lyuxPGr/Wfhrlem2CL/UcnUc1zcqKAImBDzukY7Y5F/yQiNdko6+fRLevlw1HgMySw7f611UIY408EtxRSoK3Q==}
    hasBin: true
    dependencies:
      js-tokens: 4.0.0
    dev: false

  /lru-cache@6.0.0:
    resolution: {integrity: sha512-Jo6dJ04CmSjuznwJSS3pUeWmd/H0ffTlkXXgwZi+eq1UCmqQwCh+eLsYOYCwY991i2Fah4h1BEMCx4qThGbsiA==}
    engines: {node: '>=10'}
    dependencies:
      yallist: 4.0.0
    dev: false

  /lucide-react@0.244.0(react@18.2.0):
    resolution: {integrity: sha512-PeDVbx5PlIRrVvdxiuSxPfBo7sK5qrL3LbvvRoGVNiHYRAkBm/48lKqoioxcmp0bgsyJs9lMw7CdtGFvnMJbVg==}
    peerDependencies:
      react: ^16.5.1 || ^17.0.0 || ^18.0.0
    dependencies:
      react: 18.2.0
    dev: false

  /magic-string@0.30.2:
    resolution: {integrity: sha512-lNZdu7pewtq/ZvWUp9Wpf/x7WzMTsR26TWV03BRZrXFsv+BI6dy8RAiKgm1uM/kyR0rCfUcqvOlXKG66KhIGug==}
    engines: {node: '>=12'}
    dependencies:
      '@jridgewell/sourcemap-codec': 1.4.15
    dev: false

  /make-error@1.3.6:
    resolution: {integrity: sha512-s8UhlNe7vPKomQhC1qFelMokr/Sc3AgNbso3n74mVPA5LTZwkB9NlXf4XPamLxJE8h0gh73rM94xvwRT2CVInw==}
    dev: false

  /markdown-it-task-lists@2.1.1:
    resolution: {integrity: sha512-TxFAc76Jnhb2OUu+n3yz9RMu4CwGfaT788br6HhEDlvWfdeJcLUsxk1Hgw2yJio0OXsxv7pyIPmvECY7bMbluA==}
    dev: false

  /markdown-it@13.0.1:
    resolution: {integrity: sha512-lTlxriVoy2criHP0JKRhO2VDG9c2ypWCsT237eDiLqi09rmbKoUetyGHq2uOIRoRS//kfoJckS0eUzzkDR+k2Q==}
    hasBin: true
    dependencies:
      argparse: 2.0.1
      entities: 3.0.1
      linkify-it: 4.0.1
      mdurl: 1.0.1
      uc.micro: 1.0.6
    dev: false

  /md5@2.3.0:
    resolution: {integrity: sha512-T1GITYmFaKuO91vxyoQMFETst+O71VUPEU3ze5GNzDm0OWdP8v1ziTaAEPUr/3kLsY3Sftgz242A1SetQiDL7g==}
    dependencies:
      charenc: 0.0.2
      crypt: 0.0.2
      is-buffer: 1.1.6
    dev: false

  /mdast-util-definitions@5.1.2:
    resolution: {integrity: sha512-8SVPMuHqlPME/z3gqVwWY4zVXn8lqKv/pAhC57FuJ40ImXyBpmO5ukh98zB2v7Blql2FiHjHv9LVztSIqjY+MA==}
    dependencies:
      '@types/mdast': 3.0.12
      '@types/unist': 2.0.7
      unist-util-visit: 4.1.2
    dev: false

  /mdast-util-from-markdown@1.3.1:
    resolution: {integrity: sha512-4xTO/M8c82qBcnQc1tgpNtubGUW/Y1tBQ1B0i5CtSoelOLKFYlElIr3bvgREYYO5iRqbMY1YuqZng0GVOI8Qww==}
    dependencies:
      '@types/mdast': 3.0.12
      '@types/unist': 2.0.7
      decode-named-character-reference: 1.0.2
      mdast-util-to-string: 3.2.0
      micromark: 3.2.0
      micromark-util-decode-numeric-character-reference: 1.1.0
      micromark-util-decode-string: 1.1.0
      micromark-util-normalize-identifier: 1.1.0
      micromark-util-symbol: 1.1.0
      micromark-util-types: 1.1.0
      unist-util-stringify-position: 3.0.3
      uvu: 0.5.6
    transitivePeerDependencies:
      - supports-color
    dev: false

  /mdast-util-to-hast@12.3.0:
    resolution: {integrity: sha512-pits93r8PhnIoU4Vy9bjW39M2jJ6/tdHyja9rrot9uujkN7UTU9SDnE6WNJz/IGyQk3XHX6yNNtrBH6cQzm8Hw==}
    dependencies:
      '@types/hast': 2.3.5
      '@types/mdast': 3.0.12
      mdast-util-definitions: 5.1.2
      micromark-util-sanitize-uri: 1.2.0
      trim-lines: 3.0.1
      unist-util-generated: 2.0.1
      unist-util-position: 4.0.4
      unist-util-visit: 4.1.2
    dev: false

  /mdast-util-to-string@3.2.0:
    resolution: {integrity: sha512-V4Zn/ncyN1QNSqSBxTrMOLpjr+IKdHl2v3KVLoWmDPscP4r9GcCi71gjgvUV1SFSKh92AjAG4peFuBl2/YgCJg==}
    dependencies:
      '@types/mdast': 3.0.12
    dev: false

  /mdn-data@2.0.30:
    resolution: {integrity: sha512-GaqWWShW4kv/G9IEucWScBx9G1/vsFZZJUO+tD26M8J8z3Kw5RDQjaoZe03YAClgeS/SWPOcb4nkFBTEi5DUEA==}
    dev: false

  /mdurl@1.0.1:
    resolution: {integrity: sha512-/sKlQJCBYVY9Ers9hqzKou4H6V5UWc/M59TH2dvkt+84itfnq7uFOMLpOiOS4ujvHP4etln18fmIxA5R5fll0g==}
    dev: false

  /merge-stream@2.0.0:
    resolution: {integrity: sha512-abv/qOcuPfk3URPfDzmZU1LKmuw8kT+0nIHvKrKgFrwifol/doWcdA4ZqsWQ8ENrFKkd67Mfpo/LovbIUsbt3w==}
    dev: true

  /merge2@1.4.1:
    resolution: {integrity: sha512-8q7VEgMJW4J8tcfVPy8g09NcQwZdbwFEqhe/WZkoIzjn/3TGDwtOCYtXGxA3O8tPzpczCCDgv+P2P5y00ZJOOg==}
    engines: {node: '>= 8'}

  /micromark-core-commonmark@1.1.0:
    resolution: {integrity: sha512-BgHO1aRbolh2hcrzL2d1La37V0Aoz73ymF8rAcKnohLy93titmv62E0gP8Hrx9PKcKrqCZ1BbLGbP3bEhoXYlw==}
    dependencies:
      decode-named-character-reference: 1.0.2
      micromark-factory-destination: 1.1.0
      micromark-factory-label: 1.1.0
      micromark-factory-space: 1.1.0
      micromark-factory-title: 1.1.0
      micromark-factory-whitespace: 1.1.0
      micromark-util-character: 1.2.0
      micromark-util-chunked: 1.1.0
      micromark-util-classify-character: 1.1.0
      micromark-util-html-tag-name: 1.2.0
      micromark-util-normalize-identifier: 1.1.0
      micromark-util-resolve-all: 1.1.0
      micromark-util-subtokenize: 1.1.0
      micromark-util-symbol: 1.1.0
      micromark-util-types: 1.1.0
      uvu: 0.5.6
    dev: false

  /micromark-factory-destination@1.1.0:
    resolution: {integrity: sha512-XaNDROBgx9SgSChd69pjiGKbV+nfHGDPVYFs5dOoDd7ZnMAE+Cuu91BCpsY8RT2NP9vo/B8pds2VQNCLiu0zhg==}
    dependencies:
      micromark-util-character: 1.2.0
      micromark-util-symbol: 1.1.0
      micromark-util-types: 1.1.0
    dev: false

  /micromark-factory-label@1.1.0:
    resolution: {integrity: sha512-OLtyez4vZo/1NjxGhcpDSbHQ+m0IIGnT8BoPamh+7jVlzLJBH98zzuCoUeMxvM6WsNeh8wx8cKvqLiPHEACn0w==}
    dependencies:
      micromark-util-character: 1.2.0
      micromark-util-symbol: 1.1.0
      micromark-util-types: 1.1.0
      uvu: 0.5.6
    dev: false

  /micromark-factory-space@1.1.0:
    resolution: {integrity: sha512-cRzEj7c0OL4Mw2v6nwzttyOZe8XY/Z8G0rzmWQZTBi/jjwyw/U4uqKtUORXQrR5bAZZnbTI/feRV/R7hc4jQYQ==}
    dependencies:
      micromark-util-character: 1.2.0
      micromark-util-types: 1.1.0
    dev: false

  /micromark-factory-title@1.1.0:
    resolution: {integrity: sha512-J7n9R3vMmgjDOCY8NPw55jiyaQnH5kBdV2/UXCtZIpnHH3P6nHUKaH7XXEYuWwx/xUJcawa8plLBEjMPU24HzQ==}
    dependencies:
      micromark-factory-space: 1.1.0
      micromark-util-character: 1.2.0
      micromark-util-symbol: 1.1.0
      micromark-util-types: 1.1.0
    dev: false

  /micromark-factory-whitespace@1.1.0:
    resolution: {integrity: sha512-v2WlmiymVSp5oMg+1Q0N1Lxmt6pMhIHD457whWM7/GUlEks1hI9xj5w3zbc4uuMKXGisksZk8DzP2UyGbGqNsQ==}
    dependencies:
      micromark-factory-space: 1.1.0
      micromark-util-character: 1.2.0
      micromark-util-symbol: 1.1.0
      micromark-util-types: 1.1.0
    dev: false

  /micromark-util-character@1.2.0:
    resolution: {integrity: sha512-lXraTwcX3yH/vMDaFWCQJP1uIszLVebzUa3ZHdrgxr7KEU/9mL4mVgCpGbyhvNLNlauROiNUq7WN5u7ndbY6xg==}
    dependencies:
      micromark-util-symbol: 1.1.0
      micromark-util-types: 1.1.0
    dev: false

  /micromark-util-chunked@1.1.0:
    resolution: {integrity: sha512-Ye01HXpkZPNcV6FiyoW2fGZDUw4Yc7vT0E9Sad83+bEDiCJ1uXu0S3mr8WLpsz3HaG3x2q0HM6CTuPdcZcluFQ==}
    dependencies:
      micromark-util-symbol: 1.1.0
    dev: false

  /micromark-util-classify-character@1.1.0:
    resolution: {integrity: sha512-SL0wLxtKSnklKSUplok1WQFoGhUdWYKggKUiqhX+Swala+BtptGCu5iPRc+xvzJ4PXE/hwM3FNXsfEVgoZsWbw==}
    dependencies:
      micromark-util-character: 1.2.0
      micromark-util-symbol: 1.1.0
      micromark-util-types: 1.1.0
    dev: false

  /micromark-util-combine-extensions@1.1.0:
    resolution: {integrity: sha512-Q20sp4mfNf9yEqDL50WwuWZHUrCO4fEyeDCnMGmG5Pr0Cz15Uo7KBs6jq+dq0EgX4DPwwrh9m0X+zPV1ypFvUA==}
    dependencies:
      micromark-util-chunked: 1.1.0
      micromark-util-types: 1.1.0
    dev: false

  /micromark-util-decode-numeric-character-reference@1.1.0:
    resolution: {integrity: sha512-m9V0ExGv0jB1OT21mrWcuf4QhP46pH1KkfWy9ZEezqHKAxkj4mPCy3nIH1rkbdMlChLHX531eOrymlwyZIf2iw==}
    dependencies:
      micromark-util-symbol: 1.1.0
    dev: false

  /micromark-util-decode-string@1.1.0:
    resolution: {integrity: sha512-YphLGCK8gM1tG1bd54azwyrQRjCFcmgj2S2GoJDNnh4vYtnL38JS8M4gpxzOPNyHdNEpheyWXCTnnTDY3N+NVQ==}
    dependencies:
      decode-named-character-reference: 1.0.2
      micromark-util-character: 1.2.0
      micromark-util-decode-numeric-character-reference: 1.1.0
      micromark-util-symbol: 1.1.0
    dev: false

  /micromark-util-encode@1.1.0:
    resolution: {integrity: sha512-EuEzTWSTAj9PA5GOAs992GzNh2dGQO52UvAbtSOMvXTxv3Criqb6IOzJUBCmEqrrXSblJIJBbFFv6zPxpreiJw==}
    dev: false

  /micromark-util-html-tag-name@1.2.0:
    resolution: {integrity: sha512-VTQzcuQgFUD7yYztuQFKXT49KghjtETQ+Wv/zUjGSGBioZnkA4P1XXZPT1FHeJA6RwRXSF47yvJ1tsJdoxwO+Q==}
    dev: false

  /micromark-util-normalize-identifier@1.1.0:
    resolution: {integrity: sha512-N+w5vhqrBihhjdpM8+5Xsxy71QWqGn7HYNUvch71iV2PM7+E3uWGox1Qp90loa1ephtCxG2ftRV/Conitc6P2Q==}
    dependencies:
      micromark-util-symbol: 1.1.0
    dev: false

  /micromark-util-resolve-all@1.1.0:
    resolution: {integrity: sha512-b/G6BTMSg+bX+xVCshPTPyAu2tmA0E4X98NSR7eIbeC6ycCqCeE7wjfDIgzEbkzdEVJXRtOG4FbEm/uGbCRouA==}
    dependencies:
      micromark-util-types: 1.1.0
    dev: false

  /micromark-util-sanitize-uri@1.2.0:
    resolution: {integrity: sha512-QO4GXv0XZfWey4pYFndLUKEAktKkG5kZTdUNaTAkzbuJxn2tNBOr+QtxR2XpWaMhbImT2dPzyLrPXLlPhph34A==}
    dependencies:
      micromark-util-character: 1.2.0
      micromark-util-encode: 1.1.0
      micromark-util-symbol: 1.1.0
    dev: false

  /micromark-util-subtokenize@1.1.0:
    resolution: {integrity: sha512-kUQHyzRoxvZO2PuLzMt2P/dwVsTiivCK8icYTeR+3WgbuPqfHgPPy7nFKbeqRivBvn/3N3GBiNC+JRTMSxEC7A==}
    dependencies:
      micromark-util-chunked: 1.1.0
      micromark-util-symbol: 1.1.0
      micromark-util-types: 1.1.0
      uvu: 0.5.6
    dev: false

  /micromark-util-symbol@1.1.0:
    resolution: {integrity: sha512-uEjpEYY6KMs1g7QfJ2eX1SQEV+ZT4rUD3UcF6l57acZvLNK7PBZL+ty82Z1qhK1/yXIY4bdx04FKMgR0g4IAag==}
    dev: false

  /micromark-util-types@1.1.0:
    resolution: {integrity: sha512-ukRBgie8TIAcacscVHSiddHjO4k/q3pnedmzMQ4iwDcK0FtFCohKOlFbaOL/mPgfnPsL3C1ZyxJa4sbWrBl3jg==}
    dev: false

  /micromark@3.2.0:
    resolution: {integrity: sha512-uD66tJj54JLYq0De10AhWycZWGQNUvDI55xPgk2sQM5kn1JYlhbCMTtEeT27+vAhW2FBQxLlOmS3pmA7/2z4aA==}
    dependencies:
      '@types/debug': 4.1.8
      debug: 4.3.4
      decode-named-character-reference: 1.0.2
      micromark-core-commonmark: 1.1.0
      micromark-factory-space: 1.1.0
      micromark-util-character: 1.2.0
      micromark-util-chunked: 1.1.0
      micromark-util-combine-extensions: 1.1.0
      micromark-util-decode-numeric-character-reference: 1.1.0
      micromark-util-encode: 1.1.0
      micromark-util-normalize-identifier: 1.1.0
      micromark-util-resolve-all: 1.1.0
      micromark-util-sanitize-uri: 1.2.0
      micromark-util-subtokenize: 1.1.0
      micromark-util-symbol: 1.1.0
      micromark-util-types: 1.1.0
      uvu: 0.5.6
    transitivePeerDependencies:
      - supports-color
    dev: false

  /micromatch@4.0.5:
    resolution: {integrity: sha512-DMy+ERcEW2q8Z2Po+WNXuw3c5YaUSFjAO5GsJqfEl7UjvtIuFKO6ZrKvcItdy98dwFI2N1tg3zNIdKaQT+aNdA==}
    engines: {node: '>=8.6'}
    dependencies:
      braces: 3.0.2
      picomatch: 2.3.1

  /mime-db@1.52.0:
    resolution: {integrity: sha512-sPU4uV7dYlvtWJxwwxHD0PuihVNiE7TyAbQ5SWxDCB9mUYvOgroQOwYQQOKPJ8CIbE+1ETVlOoK1UC2nU3gYvg==}
    engines: {node: '>= 0.6'}

  /mime-types@2.1.35:
    resolution: {integrity: sha512-ZDY+bPm5zTTF+YpCrAU9nK0UgICYPT0QtT1NZWFv4s++TNkcgVaT0g6+4R2uI4MjQjzysHB1zxuWL50hzaeXiw==}
    engines: {node: '>= 0.6'}
    dependencies:
      mime-db: 1.52.0

  /mimic-fn@2.1.0:
    resolution: {integrity: sha512-OqbOk5oEQeAZ8WXWydlu9HJjz9WVdEIvamMCcXmuqUYjTknH/sqsWvhQ3vgwKFRR1HpjvNBKQ37nbJgYzGqGcg==}
    engines: {node: '>=6'}
    dev: true

  /minimatch@3.1.2:
    resolution: {integrity: sha512-J7p63hRiAjw1NDEww1W7i37+ByIrOWO5XQQAzZ3VOcL0PNybwpfmV/N05zFAzwQ9USyEcX6t3UO+K5aqBQOIHw==}
    dependencies:
      brace-expansion: 1.1.11

  /minimist@1.2.8:
    resolution: {integrity: sha512-2yyAR8qBkN3YuheJanUpWC5U3bb5osDywNB8RzDVlDwDHbocAJveqqj1u8+SVD7jkWT4yvsHCpWqqWqAxb0zCA==}
    dev: false

  /mri@1.2.0:
    resolution: {integrity: sha512-tzzskb3bG8LvYGFF/mDTpq3jpI6Q9wc3LEmBaghu+DdCssd1FakN7Bc0hVNmEyGq1bq3RgfkCb3cmQLpNPOroA==}
    engines: {node: '>=4'}
    dev: false

  /ms@2.1.2:
    resolution: {integrity: sha512-sGkPx+VjMtmA6MX27oA4FBFELFCZZ4S4XqeGOXCv68tT+jb3vk/RyaKWP0PTKyWtmLSM0b+adUTEvbs1PEaH2w==}

  /ms@2.1.3:
    resolution: {integrity: sha512-6FlzubTLZG3J2a/NVCAleEhjzq5oxgHyaCU9yYXvcLsvoVaHJq/s5xXI6/XXP6tz7R9xAOtHnSO/tXtF3WRTlA==}
    dev: false

  /mz@2.7.0:
    resolution: {integrity: sha512-z81GNO7nnYMEhrGh9LeymoE4+Yr0Wn5McHIZMK5cfQCl+NDX08sCZgUc9/6MHni9IWuFLm1Z3HTCXu2z9fN62Q==}
    dependencies:
      any-promise: 1.3.0
      object-assign: 4.1.1
      thenify-all: 1.6.0
    dev: true

  /nanoid@3.3.6:
    resolution: {integrity: sha512-BGcqMMJuToF7i1rt+2PWSNVnWIkGCU78jBG3RxO/bZlnZPK2Cmi2QaffxGO/2RvWi9sL+FAiRiXMgsyxQ1DIDA==}
    engines: {node: ^10 || ^12 || ^13.7 || ^14 || >=15.0.1}
    hasBin: true

  /natural-compare@1.4.0:
    resolution: {integrity: sha512-OWND8ei3VtNC9h7V60qff3SVobHr996CTwgxubgyQYEpg290h9J0buyECNNJexkFm5sOajh5G116RYA1c8ZMSw==}
    dev: false

  /next-themes@0.2.1(next@13.4.20-canary.9)(react-dom@18.2.0)(react@18.2.0):
    resolution: {integrity: sha512-B+AKNfYNIzh0vqQQKqQItTS8evEouKD7H5Hj3kmuPERwddR2TxvDSFZuTj6T7Jfn1oyeUyJMydPl1Bkxkh0W7A==}
    peerDependencies:
      next: '*'
      react: '*'
      react-dom: '*'
    dependencies:
      next: 13.4.20-canary.9(react-dom@18.2.0)(react@18.2.0)
      react: 18.2.0
      react-dom: 18.2.0(react@18.2.0)
    dev: false

  /next@13.4.20-canary.9(react-dom@18.2.0)(react@18.2.0):
    resolution: {integrity: sha512-4nNolg0YM2Z6YCrGbRCBG/2ubq15ncmW7rRQEd89sSvejf4Rhc2lIB5VKVx0uJmyfFXsliRSoGsBsqN1qjJLEQ==}
    engines: {node: '>=16.14.0'}
    hasBin: true
    peerDependencies:
      '@opentelemetry/api': ^1.1.0
      react: ^18.2.0
      react-dom: ^18.2.0
      sass: ^1.3.0
    peerDependenciesMeta:
      '@opentelemetry/api':
        optional: true
      sass:
        optional: true
    dependencies:
      '@next/env': 13.4.20-canary.9
      '@swc/helpers': 0.5.1
      busboy: 1.6.0
      caniuse-lite: 1.0.30001519
      postcss: 8.4.14
      react: 18.2.0
      react-dom: 18.2.0(react@18.2.0)
      styled-jsx: 5.1.1(react@18.2.0)
      watchpack: 2.4.0
      zod: 3.21.4
    optionalDependencies:
      '@next/swc-darwin-arm64': 13.4.20-canary.9
      '@next/swc-darwin-x64': 13.4.20-canary.9
      '@next/swc-linux-arm64-gnu': 13.4.20-canary.9
      '@next/swc-linux-arm64-musl': 13.4.20-canary.9
      '@next/swc-linux-x64-gnu': 13.4.20-canary.9
      '@next/swc-linux-x64-musl': 13.4.20-canary.9
      '@next/swc-win32-arm64-msvc': 13.4.20-canary.9
      '@next/swc-win32-ia32-msvc': 13.4.20-canary.9
      '@next/swc-win32-x64-msvc': 13.4.20-canary.9
    transitivePeerDependencies:
      - '@babel/core'
      - babel-plugin-macros
    dev: false

<<<<<<< HEAD
  /next@13.4.8-canary.14(react-dom@18.2.0)(react@18.2.0):
    resolution: {integrity: sha512-9JYbuTAlcLp+pDAHJr4NYk5S7f13LH4RhH8WNrOA9i9je5sc50OlveInV6bUQdCALo4vYi13rFOEHlc9KmIddA==}
    engines: {node: '>=16.8.0'}
    hasBin: true
    peerDependencies:
      '@opentelemetry/api': ^1.1.0
      fibers: '>= 3.1.0'
      react: ^18.2.0
      react-dom: ^18.2.0
      sass: ^1.3.0
    peerDependenciesMeta:
      '@opentelemetry/api':
        optional: true
      fibers:
        optional: true
      sass:
        optional: true
    dependencies:
      '@next/env': 13.4.8-canary.14
      '@swc/helpers': 0.5.1
      busboy: 1.6.0
      caniuse-lite: 1.0.30001519
      postcss: 8.4.14
      react: 18.2.0
      react-dom: 18.2.0(react@18.2.0)
      styled-jsx: 5.1.1(react@18.2.0)
      watchpack: 2.4.0
      zod: 3.21.4
    optionalDependencies:
      '@next/swc-darwin-arm64': 13.4.8-canary.14
      '@next/swc-darwin-x64': 13.4.8-canary.14
      '@next/swc-linux-arm64-gnu': 13.4.8-canary.14
      '@next/swc-linux-arm64-musl': 13.4.8-canary.14
      '@next/swc-linux-x64-gnu': 13.4.8-canary.14
      '@next/swc-linux-x64-musl': 13.4.8-canary.14
      '@next/swc-win32-arm64-msvc': 13.4.8-canary.14
      '@next/swc-win32-ia32-msvc': 13.4.8-canary.14
      '@next/swc-win32-x64-msvc': 13.4.8-canary.14
    transitivePeerDependencies:
      - '@babel/core'
      - babel-plugin-macros
=======
  /node-domexception@1.0.0:
    resolution: {integrity: sha512-/jKZoMpw0F8GRwl4/eLROPA3cfcXtLApP0QzLmUT/HuPCZWyB7IY9ZrMeKw2O/nFIqPQB3PVM9aYm0F312AXDQ==}
    engines: {node: '>=10.5.0'}
>>>>>>> dba0eb17
    dev: false

  /node-fetch@2.6.12:
    resolution: {integrity: sha512-C/fGU2E8ToujUivIO0H+tpQ6HWo4eEmchoPIoXtxCrVghxdKq+QOHqEZW7tuP3KlV3bC8FRMO5nMCC7Zm1VP6g==}
    engines: {node: 4.x || >=6.0.0}
    peerDependencies:
      encoding: ^0.1.0
    peerDependenciesMeta:
      encoding:
        optional: true
    dependencies:
      whatwg-url: 5.0.0

  /node-releases@2.0.13:
    resolution: {integrity: sha512-uYr7J37ae/ORWdZeQ1xxMJe3NtdmqMC/JZK+geofDrkLUApKRHPd18/TxtBOJ4A0/+uUIliorNrfYV6s1b02eQ==}
    dev: true

  /normalize-path@3.0.0:
    resolution: {integrity: sha512-6eZs5Ls3WtCisHWp9S2GUy8dqkpGi4BVSz3GaqiE6ezub0512ESztXUwUB6C6IKbQkY2Pnb/mD4WYojCRwcwLA==}
    engines: {node: '>=0.10.0'}
    dev: true

  /normalize-range@0.1.2:
    resolution: {integrity: sha512-bdok/XvKII3nUpklnV6P2hxtMNrCboOjAcyBuQnWEhO665FwrSNRxU+AqpsyvO6LgGYPspN+lu5CLtw4jPRKNA==}
    engines: {node: '>=0.10.0'}
    dev: true

  /npm-run-path@4.0.1:
    resolution: {integrity: sha512-S48WzZW777zhNIrn7gxOlISNAqi9ZC/uQFnRdbeIHhZhCA6UqpkOT8T1G7BvfdgP4Er8gF4sUbaS0i7QvIfCWw==}
    engines: {node: '>=8'}
    dependencies:
      path-key: 3.1.1
    dev: true

  /nwsapi@2.2.7:
    resolution: {integrity: sha512-ub5E4+FBPKwAZx0UwIQOjYWGHTEq5sPqHQNRN8Z9e4A7u3Tj1weLJsL59yH9vmvqEtBHaOmT6cYQKIZOxp35FQ==}
    dev: false

  /object-assign@4.1.1:
    resolution: {integrity: sha512-rJgTQnkUnH1sFw8yT6VSU3zD3sWmu6sZhIseY8VX+GRu3P6F7Fu+JNDoXfklElbLJSnc3FUQHVe4cU5hj+BcUg==}
    engines: {node: '>=0.10.0'}

  /object-hash@3.0.0:
    resolution: {integrity: sha512-RSn9F68PjH9HqtltsSnqYC1XXoWe9Bju5+213R98cNGttag9q9yAOTzdbsqvIa7aNm5WffBZFpWYr2aWrklWAw==}
    engines: {node: '>= 6'}
    dev: true

  /object-inspect@1.12.3:
    resolution: {integrity: sha512-geUvdk7c+eizMNUDkRpW1wJwgfOiOeHbxBR/hLXK1aT6zmVSO0jsQcs7fj6MGw89jC/cjGfLcNOrtMYtGqm81g==}

  /object-keys@1.1.1:
    resolution: {integrity: sha512-NuAESUOUMrlIXOfHKzD6bpPu3tYt3xvjNdRIQ+FeT0lNb4K8WR70CaDxhuNguS2XG+GjkyMwOzsN5ZktImfhLA==}
    engines: {node: '>= 0.4'}

  /object.assign@4.1.4:
    resolution: {integrity: sha512-1mxKf0e58bvyjSCtKYY4sRe9itRk3PJpquJOjeIkz885CczcI4IvJJDLPS72oowuSh+pBxUFROpX+TU++hxhZQ==}
    engines: {node: '>= 0.4'}
    dependencies:
      call-bind: 1.0.2
      define-properties: 1.2.0
      has-symbols: 1.0.3
      object-keys: 1.1.1

  /object.entries@1.1.6:
    resolution: {integrity: sha512-leTPzo4Zvg3pmbQ3rDK69Rl8GQvIqMWubrkxONG9/ojtFE2rD9fjMKfSI5BxW3osRH1m6VdzmqK8oAY9aT4x5w==}
    engines: {node: '>= 0.4'}
    dependencies:
      call-bind: 1.0.2
      define-properties: 1.2.0
      es-abstract: 1.22.1
    dev: false

  /object.fromentries@2.0.6:
    resolution: {integrity: sha512-VciD13dswC4j1Xt5394WR4MzmAQmlgN72phd/riNp9vtD7tp4QQWJ0R4wvclXcafgcYK8veHRed2W6XeGBvcfg==}
    engines: {node: '>= 0.4'}
    dependencies:
      call-bind: 1.0.2
      define-properties: 1.2.0
      es-abstract: 1.22.1
    dev: false

  /object.groupby@1.0.0:
    resolution: {integrity: sha512-70MWG6NfRH9GnbZOikuhPPYzpUpof9iW2J9E4dW7FXTqPNb6rllE6u39SKwwiNh8lCwX3DDb5OgcKGiEBrTTyw==}
    dependencies:
      call-bind: 1.0.2
      define-properties: 1.2.0
      es-abstract: 1.22.1
      get-intrinsic: 1.2.1
    dev: false

  /object.hasown@1.1.2:
    resolution: {integrity: sha512-B5UIT3J1W+WuWIU55h0mjlwaqxiE5vYENJXIXZ4VFe05pNYrkKuK0U/6aFcb0pKywYJh7IhfoqUfKVmrJJHZHw==}
    dependencies:
      define-properties: 1.2.0
      es-abstract: 1.22.1
    dev: false

  /object.omit@3.0.0:
    resolution: {integrity: sha512-EO+BCv6LJfu+gBIF3ggLicFebFLN5zqzz/WWJlMFfkMyGth+oBkhxzDl0wx2W4GkLzuQs/FsSkXZb2IMWQqmBQ==}
    engines: {node: '>=0.10.0'}
    dependencies:
      is-extendable: 1.0.1
    dev: false

  /object.pick@1.3.0:
    resolution: {integrity: sha512-tqa/UMy/CCoYmj+H5qc07qvSL9dqcs/WZENZ1JbtWBlATP+iVOe778gE6MSijnyCnORzDuX6hU+LA4SZ09YjFQ==}
    engines: {node: '>=0.10.0'}
    dependencies:
      isobject: 3.0.1
    dev: false

  /object.values@1.1.6:
    resolution: {integrity: sha512-FVVTkD1vENCsAcwNs9k6jea2uHC/X0+JcjG8YA60FN5CMaJmG95wT9jek/xX9nornqGRrBkKtzuAu2wuHpKqvw==}
    engines: {node: '>= 0.4'}
    dependencies:
      call-bind: 1.0.2
      define-properties: 1.2.0
      es-abstract: 1.22.1
    dev: false

  /once@1.4.0:
    resolution: {integrity: sha512-lNaJgI+2Q5URQBkccEKHTQOPaXdUxnZZElQTZY0MFUAuaEqe1E+Nyvgdz/aIyNi6Z9MzO5dv1H8n58/GELp3+w==}
    dependencies:
      wrappy: 1.0.2

  /onetime@5.1.2:
    resolution: {integrity: sha512-kbpaSSGJTWdAY5KPVeMOKXSrPtr8C8C7wodJbcsd51jRnmD+GZu8Y0VoU6Dm5Z4vWr0Ig/1NKuWRKf7j5aaYSg==}
    engines: {node: '>=6'}
    dependencies:
      mimic-fn: 2.1.0
    dev: true

  /openai-edge@1.2.2:
    resolution: {integrity: sha512-C3/Ao9Hkx5uBPv9YFBpX/x59XMPgPUU4dyGg/0J2sOJ7O9D98kD+lfdOc7v/60oYo5xzMGct80uFkYLH+X2qgw==}
    engines: {node: '>=18'}
    dev: false

  /openai@4.2.0:
    resolution: {integrity: sha512-zfvpO2eITIxIjTG8T6Cek7NB2dMvP/LW0TRUJ4P9E8+qbBNKw00DrtfF64b+fAV2+wUYCVyynT6iSycJ//TtbA==}
    hasBin: true
    dependencies:
      '@types/node': 18.15.3
      '@types/node-fetch': 2.6.4
      abort-controller: 3.0.0
      agentkeepalive: 4.5.0
      digest-fetch: 1.3.0
      form-data-encoder: 1.7.2
      formdata-node: 4.4.1
      node-fetch: 2.6.12
    transitivePeerDependencies:
      - encoding
    dev: false

  /optionator@0.9.3:
    resolution: {integrity: sha512-JjCoypp+jKn1ttEFExxhetCKeJt9zhAgAve5FXHixTvFDW/5aEktX9bufBKLRRMdU7bNtpLfcGu94B3cdEJgjg==}
    engines: {node: '>= 0.8.0'}
    dependencies:
      '@aashutoshrathi/word-wrap': 1.2.6
      deep-is: 0.1.4
      fast-levenshtein: 2.0.6
      levn: 0.4.1
      prelude-ls: 1.2.1
      type-check: 0.4.0
    dev: false

  /orderedmap@2.1.1:
    resolution: {integrity: sha512-TvAWxi0nDe1j/rtMcWcIj94+Ffe6n7zhow33h40SKxmsmozs6dz/e+EajymfoFcHd7sxNn8yHM8839uixMOV6g==}
    dev: false

  /overlap-area@1.1.0:
    resolution: {integrity: sha512-3dlJgJCaVeXH0/eZjYVJvQiLVVrPO4U1ZGqlATtx6QGO3b5eNM6+JgUKa7oStBTdYuGTk7gVoABCW6Tp+dhRdw==}
    dependencies:
      '@daybrush/utils': 1.13.0
    dev: false

  /p-limit@3.1.0:
    resolution: {integrity: sha512-TYOanM3wGwNGsZN2cVTYPArw454xnXj5qmWF1bEoAc4+cU/ol7GVh7odevjp1FNHduHc3KZMcFduxU5Xc6uJRQ==}
    engines: {node: '>=10'}
    dependencies:
      yocto-queue: 0.1.0
    dev: false

  /p-locate@5.0.0:
    resolution: {integrity: sha512-LaNjtRWUBY++zB5nE/NwcaoMylSPk+S+ZHNB1TzdbMJMny6dynpAGt7X/tl/QYq3TIeE6nxHppbo2LGymrG5Pw==}
    engines: {node: '>=10'}
    dependencies:
      p-limit: 3.1.0
    dev: false

  /p-map@4.0.0:
    resolution: {integrity: sha512-/bjOqmgETBYB5BoEeGVea8dmvHb2m9GLy1E9W43yeyfP6QQCZGFNa+XRceJEuDB6zqr+gKpIAmlLebMpykw/MQ==}
    engines: {node: '>=10'}
    dependencies:
      aggregate-error: 3.1.0
    dev: true

  /parent-module@1.0.1:
    resolution: {integrity: sha512-GQ2EWRpQV8/o+Aw8YqtfZZPfNRWZYkbidE9k5rpl/hC3vtHHBfGm2Ifi6qWV+coDGkrUKZAxE3Lot5kcsRlh+g==}
    engines: {node: '>=6'}
    dependencies:
      callsites: 3.1.0
    dev: false

  /parse5@7.1.2:
    resolution: {integrity: sha512-Czj1WaSVpaoj0wbhMzLmWD69anp2WH7FXMB9n1Sy8/ZFF9jolSQVMu1Ij5WIyGmcBmhk7EOndpO4mIpihVqAXw==}
    dependencies:
      entities: 4.5.0
    dev: false

  /path-exists@4.0.0:
    resolution: {integrity: sha512-ak9Qy5Q7jYb2Wwcey5Fpvg2KoAc/ZIhLSLOSBmRmygPsGwkVVt0fZa0qrtMz+m6tJTAHfZQ8FnmB4MG4LWy7/w==}
    engines: {node: '>=8'}
    dev: false

  /path-is-absolute@1.0.1:
    resolution: {integrity: sha512-AVbw3UJ2e9bq64vSaS9Am0fje1Pa8pbGqTTsmXfaIiMpnr5DlDhfJOuLj9Sf95ZPVDAUerDfEk88MPmPe7UCQg==}
    engines: {node: '>=0.10.0'}

  /path-key@3.1.1:
    resolution: {integrity: sha512-ojmeN0qd+y0jszEtoY48r0Peq5dwMEkIlCOu6Q5f41lfkswXuKtYrhgoTpLnyIcHm24Uhqx+5Tqm2InSwLhE6Q==}
    engines: {node: '>=8'}

  /path-parse@1.0.7:
    resolution: {integrity: sha512-LDJzPVEEEPR+y48z93A0Ed0yXb8pAByGWo/k5YYdYgpY2/2EsOsksJrq7lOHxryrVOn1ejG6oAp8ahvOIQD8sw==}

  /path-type@4.0.0:
    resolution: {integrity: sha512-gDKb8aZMDeD/tZWs9P6+q0J9Mwkdl6xMV8TjnGP3qJVJ06bdMgkbBlLU8IdfOsIsFz2BW1rNVT3XuNEl8zPAvw==}
    engines: {node: '>=8'}

  /periscopic@3.1.0:
    resolution: {integrity: sha512-vKiQ8RRtkl9P+r/+oefh25C3fhybptkHKCZSPlcXiJux2tJF55GnEj3BVn4A5gKfq9NWWXXrxkHBwVPUfH0opw==}
    dependencies:
      '@types/estree': 1.0.1
      estree-walker: 3.0.3
      is-reference: 3.0.1
    dev: false

  /picocolors@1.0.0:
    resolution: {integrity: sha512-1fygroTLlHu66zi26VoTDv8yRgm0Fccecssto+MhsZ0D/DGW2sm8E8AjW7NU5VVTRt5GxbeZ5qBuJr+HyLYkjQ==}

  /picomatch@2.3.1:
    resolution: {integrity: sha512-JU3teHTNjmE2VCGFzuY8EXzCDVwEqB2a8fsIvwaStHhAWJEeVd1o1QD80CU6+ZdEXXSLbSsuLwJjkCBWqRQUVA==}
    engines: {node: '>=8.6'}

  /pify@2.3.0:
    resolution: {integrity: sha512-udgsAY+fTnvv7kI7aaxbqwWNb0AHiB0qBO89PZKPkoTmGOgdbrHDKD+0B2X4uTfJ/FT1R09r9gTsjUjNJotuog==}
    engines: {node: '>=0.10.0'}
    dev: true

  /pirates@4.0.6:
    resolution: {integrity: sha512-saLsH7WeYYPiD25LDuLRRY/i+6HaPYr6G1OUlN39otzkSTxKnubR9RTxS3/Kk50s1g2JTgFwWQDQyplC5/SHZg==}
    engines: {node: '>= 6'}
    dev: true

  /playwright-core@1.36.2:
    resolution: {integrity: sha512-sQYZt31dwkqxOrP7xy2ggDfEzUxM1lodjhsQ3NMMv5uGTRDsLxU0e4xf4wwMkF2gplIxf17QMBCodSFgm6bFVQ==}
    engines: {node: '>=16'}
    hasBin: true
    dev: true

  /postcss-import@15.1.0(postcss@8.4.27):
    resolution: {integrity: sha512-hpr+J05B2FVYUAXHeK1YyI267J/dDDhMU6B6civm8hSY1jYJnBXxzKDKDswzJmtLHryrjhnDjqqp/49t8FALew==}
    engines: {node: '>=14.0.0'}
    peerDependencies:
      postcss: ^8.0.0
    dependencies:
      postcss: 8.4.27
      postcss-value-parser: 4.2.0
      read-cache: 1.0.0
      resolve: 1.22.4
    dev: true

  /postcss-js@4.0.1(postcss@8.4.27):
    resolution: {integrity: sha512-dDLF8pEO191hJMtlHFPRa8xsizHaM82MLfNkUHdUtVEV3tgTp5oj+8qbEqYM57SLfc74KSbw//4SeJma2LRVIw==}
    engines: {node: ^12 || ^14 || >= 16}
    peerDependencies:
      postcss: ^8.4.21
    dependencies:
      camelcase-css: 2.0.1
      postcss: 8.4.27
    dev: true

  /postcss-load-config@4.0.1(postcss@8.4.27):
    resolution: {integrity: sha512-vEJIc8RdiBRu3oRAI0ymerOn+7rPuMvRXslTvZUKZonDHFIczxztIyJ1urxM1x9JXEikvpWWTUUqal5j/8QgvA==}
    engines: {node: '>= 14'}
    peerDependencies:
      postcss: '>=8.0.9'
      ts-node: '>=9.0.0'
    peerDependenciesMeta:
      postcss:
        optional: true
      ts-node:
        optional: true
    dependencies:
      lilconfig: 2.1.0
      postcss: 8.4.27
      yaml: 2.3.1
    dev: true

  /postcss-nested@6.0.1(postcss@8.4.27):
    resolution: {integrity: sha512-mEp4xPMi5bSWiMbsgoPfcP74lsWLHkQbZc3sY+jWYd65CUwXrUaTp0fmNpa01ZcETKlIgUdFN/MpS2xZtqL9dQ==}
    engines: {node: '>=12.0'}
    peerDependencies:
      postcss: ^8.2.14
    dependencies:
      postcss: 8.4.27
      postcss-selector-parser: 6.0.13
    dev: true

  /postcss-selector-parser@6.0.10:
    resolution: {integrity: sha512-IQ7TZdoaqbT+LCpShg46jnZVlhWD2w6iQYAcYXfHARZ7X1t/UGhhceQDs5X0cGqKvYlHNOuv7Oa1xmb0oQuA3w==}
    engines: {node: '>=4'}
    dependencies:
      cssesc: 3.0.0
      util-deprecate: 1.0.2
    dev: true

  /postcss-selector-parser@6.0.13:
    resolution: {integrity: sha512-EaV1Gl4mUEV4ddhDnv/xtj7sxwrwxdetHdWUGnT4VJQf+4d05v6lHYZr8N573k5Z0BViss7BDhfWtKS3+sfAqQ==}
    engines: {node: '>=4'}
    dependencies:
      cssesc: 3.0.0
      util-deprecate: 1.0.2
    dev: true

  /postcss-value-parser@4.2.0:
    resolution: {integrity: sha512-1NNCs6uurfkVbeXG4S8JFT9t19m45ICnif8zWLd5oPSZ50QnwMfK+H3jv408d4jw/7Bttv5axS5IiHoLaVNHeQ==}
    dev: true

  /postcss@8.4.14:
    resolution: {integrity: sha512-E398TUmfAYFPBSdzgeieK2Y1+1cpdxJx8yXbK/m57nRhKSmk1GB2tO4lbLBtlkfPQTDKfe4Xqv1ASWPpayPEig==}
    engines: {node: ^10 || ^12 || >=14}
    dependencies:
      nanoid: 3.3.6
      picocolors: 1.0.0
      source-map-js: 1.0.2
    dev: false

  /postcss@8.4.27:
    resolution: {integrity: sha512-gY/ACJtJPSmUFPDCHtX78+01fHa64FaU4zaaWfuh1MhGJISufJAH4cun6k/8fwsHYeK4UQmENQK+tRLCFJE8JQ==}
    engines: {node: ^10 || ^12 || >=14}
    dependencies:
      nanoid: 3.3.6
      picocolors: 1.0.0
      source-map-js: 1.0.2

  /prelude-ls@1.2.1:
    resolution: {integrity: sha512-vkcDPrRZo1QZLbn5RLGPpg/WmIQ65qoWWhcGKf/b5eplkkarX0m9z8ppCat4mlOqUsWpyNuYgO3VRyrYHSzX5g==}
    engines: {node: '>= 0.8.0'}
    dev: false

  /prettier-plugin-tailwindcss@0.3.0(prettier@2.8.8):
    resolution: {integrity: sha512-009/Xqdy7UmkcTBpwlq7jsViDqXAYSOMLDrHAdTMlVZOrKfM2o9Ci7EMWTMZ7SkKBFTG04UM9F9iM2+4i6boDA==}
    engines: {node: '>=12.17.0'}
    peerDependencies:
      '@ianvs/prettier-plugin-sort-imports': '*'
      '@prettier/plugin-pug': '*'
      '@shopify/prettier-plugin-liquid': '*'
      '@shufo/prettier-plugin-blade': '*'
      '@trivago/prettier-plugin-sort-imports': '*'
      prettier: '>=2.2.0'
      prettier-plugin-astro: '*'
      prettier-plugin-css-order: '*'
      prettier-plugin-import-sort: '*'
      prettier-plugin-jsdoc: '*'
      prettier-plugin-marko: '*'
      prettier-plugin-organize-attributes: '*'
      prettier-plugin-organize-imports: '*'
      prettier-plugin-style-order: '*'
      prettier-plugin-svelte: '*'
      prettier-plugin-twig-melody: '*'
    peerDependenciesMeta:
      '@ianvs/prettier-plugin-sort-imports':
        optional: true
      '@prettier/plugin-pug':
        optional: true
      '@shopify/prettier-plugin-liquid':
        optional: true
      '@shufo/prettier-plugin-blade':
        optional: true
      '@trivago/prettier-plugin-sort-imports':
        optional: true
      prettier-plugin-astro:
        optional: true
      prettier-plugin-css-order:
        optional: true
      prettier-plugin-import-sort:
        optional: true
      prettier-plugin-jsdoc:
        optional: true
      prettier-plugin-marko:
        optional: true
      prettier-plugin-organize-attributes:
        optional: true
      prettier-plugin-organize-imports:
        optional: true
      prettier-plugin-style-order:
        optional: true
      prettier-plugin-svelte:
        optional: true
      prettier-plugin-twig-melody:
        optional: true
    dependencies:
      prettier: 2.8.8
    dev: true

  /prettier@2.8.8:
    resolution: {integrity: sha512-tdN8qQGvNjw4CHbY+XXk0JgCXn9QiF21a55rBe5LJAU+kDyC4WQn4+awm2Xfk2lQMk5fKup9XgzTZtGkjBdP9Q==}
    engines: {node: '>=10.13.0'}
    hasBin: true
    dev: true

  /pretty-format@29.6.2:
    resolution: {integrity: sha512-1q0oC8eRveTg5nnBEWMXAU2qpv65Gnuf2eCQzSjxpWFkPaPARwqZZDGuNE0zPAZfTCHzIk3A8dIjwlQKKLphyg==}
    engines: {node: ^14.15.0 || ^16.10.0 || >=18.0.0}
    dependencies:
      '@jest/schemas': 29.6.0
      ansi-styles: 5.2.0
      react-is: 18.2.0
    dev: false

  /prop-types@15.8.1:
    resolution: {integrity: sha512-oj87CgZICdulUohogVAR7AjlC0327U4el4L6eAvOqCeudMDVU0NThNaV+b9Df4dXgSP1gXMTnPdhfe/2qDH5cg==}
    dependencies:
      loose-envify: 1.4.0
      object-assign: 4.1.1
      react-is: 16.13.1
    dev: false

  /property-information@6.2.0:
    resolution: {integrity: sha512-kma4U7AFCTwpqq5twzC1YVIDXSqg6qQK6JN0smOw8fgRy1OkMi0CYSzFmsy6dnqSenamAtj0CyXMUJ1Mf6oROg==}
    dev: false

  /prosemirror-changeset@2.2.1:
    resolution: {integrity: sha512-J7msc6wbxB4ekDFj+n9gTW/jav/p53kdlivvuppHsrZXCaQdVgRghoZbSS3kwrRyAstRVQ4/+u5k7YfLgkkQvQ==}
    dependencies:
      prosemirror-transform: 1.7.4
    dev: false

  /prosemirror-collab@1.3.1:
    resolution: {integrity: sha512-4SnynYR9TTYaQVXd/ieUvsVV4PDMBzrq2xPUWutHivDuOshZXqQ5rGbZM84HEaXKbLdItse7weMGOUdDVcLKEQ==}
    dependencies:
      prosemirror-state: 1.4.3
    dev: false

  /prosemirror-commands@1.5.2:
    resolution: {integrity: sha512-hgLcPaakxH8tu6YvVAaILV2tXYsW3rAdDR8WNkeKGcgeMVQg3/TMhPdVoh7iAmfgVjZGtcOSjKiQaoeKjzd2mQ==}
    dependencies:
      prosemirror-model: 1.19.3
      prosemirror-state: 1.4.3
      prosemirror-transform: 1.7.4
    dev: false

  /prosemirror-dropcursor@1.8.1:
    resolution: {integrity: sha512-M30WJdJZLyXHi3N8vxN6Zh5O8ZBbQCz0gURTfPmTIBNQ5pxrdU7A58QkNqfa98YEjSAL1HUyyU34f6Pm5xBSGw==}
    dependencies:
      prosemirror-state: 1.4.3
      prosemirror-transform: 1.7.4
      prosemirror-view: 1.31.7
    dev: false

  /prosemirror-gapcursor@1.3.2:
    resolution: {integrity: sha512-wtjswVBd2vaQRrnYZaBCbyDqr232Ed4p2QPtRIUK5FuqHYKGWkEwl08oQM4Tw7DOR0FsasARV5uJFvMZWxdNxQ==}
    dependencies:
      prosemirror-keymap: 1.2.2
      prosemirror-model: 1.19.3
      prosemirror-state: 1.4.3
      prosemirror-view: 1.31.7
    dev: false

  /prosemirror-history@1.3.2:
    resolution: {integrity: sha512-/zm0XoU/N/+u7i5zepjmZAEnpvjDtzoPWW6VmKptcAnPadN/SStsBjMImdCEbb3seiNTpveziPTIrXQbHLtU1g==}
    dependencies:
      prosemirror-state: 1.4.3
      prosemirror-transform: 1.7.4
      prosemirror-view: 1.31.7
      rope-sequence: 1.3.4
    dev: false

  /prosemirror-inputrules@1.2.1:
    resolution: {integrity: sha512-3LrWJX1+ULRh5SZvbIQlwZafOXqp1XuV21MGBu/i5xsztd+9VD15x6OtN6mdqSFI7/8Y77gYUbQ6vwwJ4mr6QQ==}
    dependencies:
      prosemirror-state: 1.4.3
      prosemirror-transform: 1.7.4
    dev: false

  /prosemirror-keymap@1.2.2:
    resolution: {integrity: sha512-EAlXoksqC6Vbocqc0GtzCruZEzYgrn+iiGnNjsJsH4mrnIGex4qbLdWWNza3AW5W36ZRrlBID0eM6bdKH4OStQ==}
    dependencies:
      prosemirror-state: 1.4.3
      w3c-keyname: 2.2.8
    dev: false

  /prosemirror-markdown@1.11.2:
    resolution: {integrity: sha512-Eu5g4WPiCdqDTGhdSsG9N6ZjACQRYrsAkrF9KYfdMaCmjIApH75aVncsWYOJvEk2i1B3i8jZppv3J/tnuHGiUQ==}
    dependencies:
      markdown-it: 13.0.1
      prosemirror-model: 1.19.3
    dev: false

  /prosemirror-menu@1.2.2:
    resolution: {integrity: sha512-437HIWTq4F9cTX+kPfqZWWm+luJm95Aut/mLUy+9OMrOml0bmWDS26ceC6SNfb2/S94et1sZ186vLO7pDHzxSw==}
    dependencies:
      crelt: 1.0.6
      prosemirror-commands: 1.5.2
      prosemirror-history: 1.3.2
      prosemirror-state: 1.4.3
    dev: false

  /prosemirror-model@1.19.3:
    resolution: {integrity: sha512-tgSnwN7BS7/UM0sSARcW+IQryx2vODKX4MI7xpqY2X+iaepJdKBPc7I4aACIsDV/LTaTjt12Z56MhDr9LsyuZQ==}
    dependencies:
      orderedmap: 2.1.1
    dev: false

  /prosemirror-schema-basic@1.2.2:
    resolution: {integrity: sha512-/dT4JFEGyO7QnNTe9UaKUhjDXbTNkiWTq/N4VpKaF79bBjSExVV2NXmJpcM7z/gD7mbqNjxbmWW5nf1iNSSGnw==}
    dependencies:
      prosemirror-model: 1.19.3
    dev: false

  /prosemirror-schema-list@1.3.0:
    resolution: {integrity: sha512-Hz/7gM4skaaYfRPNgr421CU4GSwotmEwBVvJh5ltGiffUJwm7C8GfN/Bc6DR1EKEp5pDKhODmdXXyi9uIsZl5A==}
    dependencies:
      prosemirror-model: 1.19.3
      prosemirror-state: 1.4.3
      prosemirror-transform: 1.7.4
    dev: false

  /prosemirror-state@1.4.3:
    resolution: {integrity: sha512-goFKORVbvPuAQaXhpbemJFRKJ2aixr+AZMGiquiqKxaucC6hlpHNZHWgz5R7dS4roHiwq9vDctE//CZ++o0W1Q==}
    dependencies:
      prosemirror-model: 1.19.3
      prosemirror-transform: 1.7.4
      prosemirror-view: 1.31.7
    dev: false

  /prosemirror-tables@1.3.4:
    resolution: {integrity: sha512-z6uLSQ1BLC3rgbGwZmpfb+xkdvD7W/UOsURDfognZFYaTtc0gsk7u/t71Yijp2eLflVpffMk6X0u0+u+MMDvIw==}
    dependencies:
      prosemirror-keymap: 1.2.2
      prosemirror-model: 1.19.3
      prosemirror-state: 1.4.3
      prosemirror-transform: 1.7.4
      prosemirror-view: 1.31.7
    dev: false

  /prosemirror-trailing-node@2.0.7(prosemirror-model@1.19.3)(prosemirror-state@1.4.3)(prosemirror-view@1.31.7):
    resolution: {integrity: sha512-8zcZORYj/8WEwsGo6yVCRXFMOfBo0Ub3hCUvmoWIZYfMP26WqENU0mpEP27w7mt8buZWuGrydBewr0tOArPb1Q==}
    peerDependencies:
      prosemirror-model: ^1.19.0
      prosemirror-state: ^1.4.2
      prosemirror-view: ^1.31.2
    dependencies:
      '@remirror/core-constants': 2.0.2
      '@remirror/core-helpers': 3.0.0
      escape-string-regexp: 4.0.0
      prosemirror-model: 1.19.3
      prosemirror-state: 1.4.3
      prosemirror-view: 1.31.7
    dev: false

  /prosemirror-transform@1.7.4:
    resolution: {integrity: sha512-GO38mvqJ2yeI0BbL5E1CdHcly032Dlfn9nHqlnCHqlNf9e9jZwJixxp6VRtOeDZ1uTDpDIziezMKbA41LpAx3A==}
    dependencies:
      prosemirror-model: 1.19.3
    dev: false

  /prosemirror-view@1.31.7:
    resolution: {integrity: sha512-Pr7w93yOYmxQwzGIRSaNLZ/1uM6YjnenASzN2H6fO6kGekuzRbgZ/4bHbBTd1u4sIQmL33/TcGmzxxidyPwCjg==}
    dependencies:
      prosemirror-model: 1.19.3
      prosemirror-state: 1.4.3
      prosemirror-transform: 1.7.4
    dev: false

  /psl@1.9.0:
    resolution: {integrity: sha512-E/ZsdU4HLs/68gYzgGTkMicWTLPdAftJLfJFlLUAAKZGkStNU72sZjT66SnMDVOfOWY/YAoiD7Jxa9iHvngcag==}
    dev: false

  /punycode@2.3.0:
    resolution: {integrity: sha512-rRV+zQD8tVFys26lAGR9WUuS4iUAngJScM+ZRSKtvl5tKeZ2t5bvdNFdNHBW9FWR4guGHlgmsZ1G7BSm2wTbuA==}
    engines: {node: '>=6'}

  /querystringify@2.2.0:
    resolution: {integrity: sha512-FIqgj2EUvTa7R50u0rGsyTftzjYmv/a3hO345bZNrqabNqjtgiDMgmo4mkUjd+nzU5oF3dClKqFIPUKybUyqoQ==}
    dev: false

  /queue-microtask@1.2.3:
    resolution: {integrity: sha512-NuaNSa6flKT5JaSYQzJok04JzTL1CA6aGhv5rfLW3PgqA+M2ChpZQnAC8h8i4ZFkBS8X5RqkDBHA7r4hej3K9A==}

  /react-css-styled@1.1.9:
    resolution: {integrity: sha512-M7fJZ3IWFaIHcZEkoFOnkjdiUFmwd8d+gTh2bpqMOcnxy/0Gsykw4dsL4QBiKsxcGow6tETUa4NAUcmJF+/nfw==}
    dependencies:
      css-styled: 1.0.8
      framework-utils: 1.1.0
    dev: false

  /react-dom@18.2.0(react@18.2.0):
    resolution: {integrity: sha512-6IMTriUmvsjHUjNtEDudZfuDQUoWXVxKHhlEGSk81n4YFS+r/Kl99wXiwlVXtPBtJenozv2P+hxDsw9eA7Xo6g==}
    peerDependencies:
      react: ^18.2.0
    dependencies:
      loose-envify: 1.4.0
      react: 18.2.0
      scheduler: 0.23.0
    dev: false

  /react-is@16.13.1:
    resolution: {integrity: sha512-24e6ynE2H+OKt4kqsOvNd8kBpV65zoxbA4BVsEOB3ARVWQki/DHzaUoC5KuON/BiccDaCCTZBuOcfZs70kR8bQ==}
    dev: false

  /react-is@18.2.0:
    resolution: {integrity: sha512-xWGDIW6x921xtzPkhiULtthJHoJvBbF3q26fzloPCK0hsvxtPVelvftw3zjbHWSkR2km9Z+4uxbDDK/6Zw9B8w==}
    dev: false

  /react-markdown@8.0.7(@types/react@18.0.28)(react@18.2.0):
    resolution: {integrity: sha512-bvWbzG4MtOU62XqBx3Xx+zB2raaFFsq4mYiAzfjXJMEz2sixgeAfraA3tvzULF02ZdOMUOKTBFFaZJDDrq+BJQ==}
    peerDependencies:
      '@types/react': '>=16'
      react: '>=16'
    dependencies:
      '@types/hast': 2.3.5
      '@types/prop-types': 15.7.5
      '@types/react': 18.0.28
      '@types/unist': 2.0.7
      comma-separated-tokens: 2.0.3
      hast-util-whitespace: 2.0.1
      prop-types: 15.8.1
      property-information: 6.2.0
      react: 18.2.0
      react-is: 18.2.0
      remark-parse: 10.0.2
      remark-rehype: 10.1.0
      space-separated-tokens: 2.0.2
      style-to-object: 0.4.2
      unified: 10.1.2
      unist-util-visit: 4.1.2
      vfile: 5.3.7
    transitivePeerDependencies:
      - supports-color
    dev: false

  /react-moveable@0.54.1:
    resolution: {integrity: sha512-Kj2ifw9nk3LZvu7ezhst8Z5WBPRr+yVv9oROwrBirFlHmwGHHZXUGk5Gaezu+JGqqNRsQJncVMW5Uf68KSSOvg==}
    dependencies:
      '@daybrush/utils': 1.13.0
      '@egjs/agent': 2.4.3
      '@egjs/children-differ': 1.0.1
      '@egjs/list-differ': 1.0.1
      '@scena/dragscroll': 1.4.0
      '@scena/event-emitter': 1.0.5
      '@scena/matrix': 1.1.1
      css-to-mat: 1.1.1
      framework-utils: 1.1.0
      gesto: 1.19.1
      overlap-area: 1.1.0
      react-css-styled: 1.1.9
      react-selecto: 1.26.0
    dev: false

  /react-remove-scroll-bar@2.3.4(@types/react@18.0.28)(react@18.2.0):
    resolution: {integrity: sha512-63C4YQBUt0m6ALadE9XV56hV8BgJWDmmTPY758iIJjfQKt2nYwoUrPk0LXRXcB/yIj82T1/Ixfdpdk68LwIB0A==}
    engines: {node: '>=10'}
    peerDependencies:
      '@types/react': ^16.8.0 || ^17.0.0 || ^18.0.0
      react: ^16.8.0 || ^17.0.0 || ^18.0.0
    peerDependenciesMeta:
      '@types/react':
        optional: true
    dependencies:
      '@types/react': 18.0.28
      react: 18.2.0
      react-style-singleton: 2.2.1(@types/react@18.0.28)(react@18.2.0)
      tslib: 2.6.1
    dev: false

  /react-remove-scroll@2.5.5(@types/react@18.0.28)(react@18.2.0):
    resolution: {integrity: sha512-ImKhrzJJsyXJfBZ4bzu8Bwpka14c/fQt0k+cyFp/PBhTfyDnU5hjOtM4AG/0AMyy8oKzOTR0lDgJIM7pYXI0kw==}
    engines: {node: '>=10'}
    peerDependencies:
      '@types/react': ^16.8.0 || ^17.0.0 || ^18.0.0
      react: ^16.8.0 || ^17.0.0 || ^18.0.0
    peerDependenciesMeta:
      '@types/react':
        optional: true
    dependencies:
      '@types/react': 18.0.28
      react: 18.2.0
      react-remove-scroll-bar: 2.3.4(@types/react@18.0.28)(react@18.2.0)
      react-style-singleton: 2.2.1(@types/react@18.0.28)(react@18.2.0)
      tslib: 2.6.1
      use-callback-ref: 1.3.0(@types/react@18.0.28)(react@18.2.0)
      use-sidecar: 1.1.2(@types/react@18.0.28)(react@18.2.0)
    dev: false

  /react-selecto@1.26.0:
    resolution: {integrity: sha512-aBTZEYA68uE+o8TytNjTb2GpIn4oKEv0U4LIow3cspJQlF/PdAnBwkq9UuiKVuFluu5kfLQ7Keu3S2Tihlmw0g==}
    dependencies:
      selecto: 1.26.0
    dev: false

  /react-style-singleton@2.2.1(@types/react@18.0.28)(react@18.2.0):
    resolution: {integrity: sha512-ZWj0fHEMyWkHzKYUr2Bs/4zU6XLmq9HsgBURm7g5pAVfyn49DgUiNgY2d4lXRlYSiCif9YBGpQleewkcqddc7g==}
    engines: {node: '>=10'}
    peerDependencies:
      '@types/react': ^16.8.0 || ^17.0.0 || ^18.0.0
      react: ^16.8.0 || ^17.0.0 || ^18.0.0
    peerDependenciesMeta:
      '@types/react':
        optional: true
    dependencies:
      '@types/react': 18.0.28
      get-nonce: 1.0.1
      invariant: 2.2.4
      react: 18.2.0
      tslib: 2.6.1
    dev: false

  /react@18.2.0:
    resolution: {integrity: sha512-/3IjMdb2L9QbBdWiW5e3P2/npwMBaU9mHCSCUzNln0ZCYbcfTsGbTJrU/kGemdH2IWmB2ioZ+zkxtmq6g09fGQ==}
    engines: {node: '>=0.10.0'}
    dependencies:
      loose-envify: 1.4.0
    dev: false

  /read-cache@1.0.0:
    resolution: {integrity: sha512-Owdv/Ft7IjOgm/i0xvNDZ1LrRANRfew4b2prF3OWMQLxLfu3bS8FVhCsrSCMK4lR56Y9ya+AThoTpDCTxCmpRA==}
    dependencies:
      pify: 2.3.0
    dev: true

  /readdirp@3.6.0:
    resolution: {integrity: sha512-hOS089on8RduqdbhvQ5Z37A0ESjsqz6qnRcffsMU3495FuTdqSm+7bhJ29JvIOsBDEEnan5DPu9t3To9VRlMzA==}
    engines: {node: '>=8.10.0'}
    dependencies:
      picomatch: 2.3.1
    dev: true

  /regenerator-runtime@0.14.0:
    resolution: {integrity: sha512-srw17NI0TUWHuGa5CFGGmhfNIeja30WMBfbslPNhf6JrqQlLN5gcrvig1oqPxiVaXb0oW0XRKtH6Nngs5lKCIA==}
    dev: false

  /regexp.prototype.flags@1.5.0:
    resolution: {integrity: sha512-0SutC3pNudRKgquxGoRGIz946MZVHqbNfPjBdxeOhBrdgDKlRoXmYLQN9xRbrR09ZXWeGAdPuif7egofn6v5LA==}
    engines: {node: '>= 0.4'}
    dependencies:
      call-bind: 1.0.2
      define-properties: 1.2.0
      functions-have-names: 1.2.3

  /remark-parse@10.0.2:
    resolution: {integrity: sha512-3ydxgHa/ZQzG8LvC7jTXccARYDcRld3VfcgIIFs7bI6vbRSxJJmzgLEIIoYKyrfhaY+ujuWaf/PJiMZXoiCXgw==}
    dependencies:
      '@types/mdast': 3.0.12
      mdast-util-from-markdown: 1.3.1
      unified: 10.1.2
    transitivePeerDependencies:
      - supports-color
    dev: false

  /remark-rehype@10.1.0:
    resolution: {integrity: sha512-EFmR5zppdBp0WQeDVZ/b66CWJipB2q2VLNFMabzDSGR66Z2fQii83G5gTBbgGEnEEA0QRussvrFHxk1HWGJskw==}
    dependencies:
      '@types/hast': 2.3.5
      '@types/mdast': 3.0.12
      mdast-util-to-hast: 12.3.0
      unified: 10.1.2
    dev: false

  /requires-port@1.0.0:
    resolution: {integrity: sha512-KigOCHcocU3XODJxsu8i/j8T9tzT4adHiecwORRQ0ZZFcp7ahwXuRU1m+yuO90C5ZUyGeGfocHDI14M3L3yDAQ==}
    dev: false

  /resolve-from@4.0.0:
    resolution: {integrity: sha512-pb/MYmXstAkysRFx8piNI1tGFNQIFA3vkE3Gq4EuA1dF6gHp/+vgZqsCGJapvy8N3Q+4o7FwvquPJcnZ7RYy4g==}
    engines: {node: '>=4'}
    dev: false

  /resolve-from@5.0.0:
    resolution: {integrity: sha512-qYg9KP24dD5qka9J47d0aVky0N+b4fTU89LN9iDnjB5waksiC49rvMB0PrUJQGoTmH50XPiqOvAjDfaijGxYZw==}
    engines: {node: '>=8'}
    dev: true

  /resolve-pkg-maps@1.0.0:
    resolution: {integrity: sha512-seS2Tj26TBVOC2NIc2rOe2y2ZO7efxITtLZcGSOnHHNOQ7CkiUBfw0Iw2ck6xkIhPwLhKNLS8BO+hEpngQlqzw==}
    dev: false

  /resolve@1.22.4:
    resolution: {integrity: sha512-PXNdCiPqDqeUou+w1C2eTQbNfxKSuMxqTCuvlmmMsk1NWHL5fRrhY6Pl0qEYYc6+QqGClco1Qj8XnjPego4wfg==}
    hasBin: true
    dependencies:
      is-core-module: 2.13.0
      path-parse: 1.0.7
      supports-preserve-symlinks-flag: 1.0.0

  /resolve@2.0.0-next.4:
    resolution: {integrity: sha512-iMDbmAWtfU+MHpxt/I5iWI7cY6YVEZUQ3MBgPQ++XD1PELuJHIl82xBmObyP2KyQmkNB2dsqF7seoQQiAn5yDQ==}
    hasBin: true
    dependencies:
      is-core-module: 2.13.0
      path-parse: 1.0.7
      supports-preserve-symlinks-flag: 1.0.0
    dev: false

  /reusify@1.0.4:
    resolution: {integrity: sha512-U9nH88a3fc/ekCF1l0/UP1IosiuIjyTh7hBvXVMHYgVcfGvt897Xguj2UOLDeI5BG2m7/uwyaLVT6fbtCwTyzw==}
    engines: {iojs: '>=1.0.0', node: '>=0.10.0'}

  /rimraf@3.0.2:
    resolution: {integrity: sha512-JZkJMZkAGFFPP2YqXZXPbMlMBgsxzE8ILs4lMIX/2o0L9UBw9O/Y3o6wFw/i9YLapcUJWwqbi3kdxIPdC62TIA==}
    hasBin: true
    dependencies:
      glob: 7.2.3
    dev: false

  /rollup@3.28.0:
    resolution: {integrity: sha512-d7zhvo1OUY2SXSM6pfNjgD5+d0Nz87CUp4mt8l/GgVP3oBsPwzNvSzyu1me6BSG9JIgWNTVcafIXBIyM8yQ3yw==}
    engines: {node: '>=14.18.0', npm: '>=8.0.0'}
    hasBin: true
    optionalDependencies:
      fsevents: 2.3.2
    dev: true

  /rope-sequence@1.3.4:
    resolution: {integrity: sha512-UT5EDe2cu2E/6O4igUr5PSFs23nvvukicWHx6GnOPlHAiiYbzNuCRQCuiUdHJQcqKalLKlrYJnjY0ySGsXNQXQ==}
    dev: false

  /run-parallel@1.2.0:
    resolution: {integrity: sha512-5l4VyZR86LZ/lDxZTR6jqL8AFE2S0IFLMP26AbjsLVADxHdhB/c0GUsH+y39UfCi3dzz8OlQuPmnaJOMoDHQBA==}
    dependencies:
      queue-microtask: 1.2.3

  /sade@1.8.1:
    resolution: {integrity: sha512-xal3CZX1Xlo/k4ApwCFrHVACi9fBqJ7V+mwhBsuf/1IOKbBy098Fex+Wa/5QMubw09pSZ/u8EY8PWgevJsXp1A==}
    engines: {node: '>=6'}
    dependencies:
      mri: 1.2.0
    dev: false

  /safe-array-concat@1.0.0:
    resolution: {integrity: sha512-9dVEFruWIsnie89yym+xWTAYASdpw3CJV7Li/6zBewGf9z2i1j31rP6jnY0pHEO4QZh6N0K11bFjWmdR8UGdPQ==}
    engines: {node: '>=0.4'}
    dependencies:
      call-bind: 1.0.2
      get-intrinsic: 1.2.1
      has-symbols: 1.0.3
      isarray: 2.0.5

  /safe-regex-test@1.0.0:
    resolution: {integrity: sha512-JBUUzyOgEwXQY1NuPtvcj/qcBDbDmEvWufhlnXZIm75DEHp+afM1r1ujJpJsV/gSM4t59tpDyPi1sd6ZaPFfsA==}
    dependencies:
      call-bind: 1.0.2
      get-intrinsic: 1.2.1
      is-regex: 1.1.4

  /safer-buffer@2.1.2:
    resolution: {integrity: sha512-YZo3K82SD7Riyi0E1EQPojLz7kpepnSQI9IyPbHHg1XXXevb5dJI7tpyN2ADxGcQbHG7vcyRHk0cbwqcQriUtg==}
    dev: false

  /saxes@6.0.0:
    resolution: {integrity: sha512-xAg7SOnEhrm5zI3puOOKyy1OMcMlIJZYNJY7xLBwSze0UjhPLnWfj2GF2EpT0jmzaJKIWKHLsaSSajf35bcYnA==}
    engines: {node: '>=v12.22.7'}
    dependencies:
      xmlchars: 2.2.0
    dev: false

  /scheduler@0.23.0:
    resolution: {integrity: sha512-CtuThmgHNg7zIZWAXi3AsyIzA3n4xx7aNyjwC2VJldO2LMVDhFK+63xGqq6CsJH4rTAt6/M+N4GhZiDYPx9eUw==}
    dependencies:
      loose-envify: 1.4.0
    dev: false

  /selecto@1.26.0:
    resolution: {integrity: sha512-cEFKdv5rmkF6pf2OScQJllaNp4UJy/FvviB40ZaMSHrQCxC72X/Q6uhzW1tlb2RE+0danvUNJTs64cI9VXtUyg==}
    dependencies:
      '@daybrush/utils': 1.13.0
      '@egjs/children-differ': 1.0.1
      '@scena/dragscroll': 1.4.0
      '@scena/event-emitter': 1.0.5
      css-styled: 1.0.8
      css-to-mat: 1.1.1
      framework-utils: 1.1.0
      gesto: 1.19.1
      keycon: 1.4.0
      overlap-area: 1.1.0
    dev: false

  /semver@6.3.1:
    resolution: {integrity: sha512-BR7VvDCVHO+q2xBEWskxS6DJE1qRnb7DxzUrogb71CWoSficBxYsiAGd+Kl0mmq/MprG9yArRkyrQxTO6XjMzA==}
    hasBin: true
    dev: false

  /semver@7.5.4:
    resolution: {integrity: sha512-1bCSESV6Pv+i21Hvpxp3Dx+pSD8lIPt8uVjRrxAUt/nbswYc+tK6Y2btiULjd4+fnq15PX+nqQDC7Oft7WkwcA==}
    engines: {node: '>=10'}
    hasBin: true
    dependencies:
      lru-cache: 6.0.0
    dev: false

  /seroval@0.5.1:
    resolution: {integrity: sha512-ZfhQVB59hmIauJG5Ydynupy8KHyr5imGNtdDhbZG68Ufh1Ynkv9KOYOAABf71oVbQxJ8VkWnMHAjEHE7fWkH5g==}
    engines: {node: '>=10'}
    dev: false

  /shebang-command@2.0.0:
    resolution: {integrity: sha512-kHxr2zZpYtdmrN1qDjrrX/Z1rR1kG8Dx+gkpK1G4eXmvXswmcE1hTWBWYUzlraYw1/yZp6YuDY77YtvbN0dmDA==}
    engines: {node: '>=8'}
    dependencies:
      shebang-regex: 3.0.0

  /shebang-regex@3.0.0:
    resolution: {integrity: sha512-7++dFhtcx3353uBaq8DDR4NuxBetBzC7ZQOhmTQInHEd6bSrXdiEyzCvG07Z44UYdLShWUyXt5M/yhz8ekcb1A==}
    engines: {node: '>=8'}

  /side-channel@1.0.4:
    resolution: {integrity: sha512-q5XPytqFEIKHkGdiMIrY10mvLRvnQh42/+GoBlFW3b2LXLE2xxJpZFdm94we0BaoV3RwJyGqg5wS7epxTv0Zvw==}
    dependencies:
      call-bind: 1.0.2
      get-intrinsic: 1.2.1
      object-inspect: 1.12.3

  /signal-exit@3.0.7:
    resolution: {integrity: sha512-wnD2ZE+l+SPC/uoS0vXeE9L1+0wuaMqKlfz9AMUo38JsyLSBWSFcHR1Rri62LZc12vLr1gb3jl7iwQhgwpAbGQ==}
    dev: true

  /slash@3.0.0:
    resolution: {integrity: sha512-g9Q1haeby36OSStwb4ntCGGGaKsaVSjQ68fBxoQcutl5fS1vuY18H3wSt3jFyFtrkx+Kz0V1G85A4MyAdDMi2Q==}
    engines: {node: '>=8'}

  /solid-js@1.7.10:
    resolution: {integrity: sha512-myc4UeC1DeQl4jfcA1bF0X4fUn3tDfHz7QGFMN9PJ77ldG7zzD0CtDz1a2u27gPBSFNjyNL/mJ0N9/6uCuh63A==}
    dependencies:
      csstype: 3.1.2
      seroval: 0.5.1
    dev: false

  /solid-swr-store@0.10.7(solid-js@1.7.10)(swr-store@0.10.6):
    resolution: {integrity: sha512-A6d68aJmRP471aWqKKPE2tpgOiR5fH4qXQNfKIec+Vap+MGQm3tvXlT8n0I8UgJSlNAsSAUuw2VTviH2h3Vv5g==}
    engines: {node: '>=10'}
    peerDependencies:
      solid-js: ^1.2
      swr-store: ^0.10
    dependencies:
      solid-js: 1.7.10
      swr-store: 0.10.6
    dev: false

  /sonner@0.5.0(react-dom@18.2.0)(react@18.2.0):
    resolution: {integrity: sha512-V5L4918wScYxpe3x1H92MV0vSkUqRREu8dwFf7dDTQmRMQ58r1vzSKCsULZ5HCTqxNkfCdhQXHf7rRMaj/MukQ==}
    peerDependencies:
      react: ^18.0.0
      react-dom: ^18.0.0
    dependencies:
      react: 18.2.0
      react-dom: 18.2.0(react@18.2.0)
    dev: false

  /sonner@0.6.2(react-dom@18.2.0)(react@18.2.0):
    resolution: {integrity: sha512-bh4FWhYoNN481ZIW94W4e0kSLBTMGislYg2YXvDS1px1AJJz4erQe9jHV8s5pS1VMVDgfh3CslNSFLaU6Ldrnw==}
    peerDependencies:
      react: ^18.0.0
      react-dom: ^18.0.0
    dependencies:
      react: 18.2.0
      react-dom: 18.2.0(react@18.2.0)
    dev: false

  /source-map-js@1.0.2:
    resolution: {integrity: sha512-R0XvVJ9WusLiqTCEiGCmICCMplcCkIwwR11mOSD9CR5u+IXYdiseeEuXCVAjS54zqwkLcPNnmU4OeJ6tUrWhDw==}
    engines: {node: '>=0.10.0'}

  /source-map@0.6.1:
    resolution: {integrity: sha512-UjgapumWlbMhkBgzT7Ykc5YXUT46F0iKu8SGXq0bcwP5dz/h0Plj6enJqjz1Zbq2l5WaqYnrVbwWOWMyF3F47g==}
    engines: {node: '>=0.10.0'}
    requiresBuild: true
    dev: false
    optional: true

  /source-map@0.8.0-beta.0:
    resolution: {integrity: sha512-2ymg6oRBpebeZi9UUNsgQ89bhx01TcTkmNTGnNO88imTmbSgy4nfujrgVEFKWpMTEGA11EDkTt7mqObTPdigIA==}
    engines: {node: '>= 8'}
    dependencies:
      whatwg-url: 7.1.0
    dev: true

  /space-separated-tokens@2.0.2:
    resolution: {integrity: sha512-PEGlAwrG8yXGXRjW32fGbg66JAlOAwbObuqVoJpv/mRgoWDQfgH1wDPvtzWyUSNAXBGSk8h755YDbbcEy3SH2Q==}
    dev: false

  /sswr@2.0.0(svelte@4.1.2):
    resolution: {integrity: sha512-mV0kkeBHcjcb0M5NqKtKVg/uTIYNlIIniyDfSGrSfxpEdM9C365jK0z55pl9K0xAkNTJi2OAOVFQpgMPUk+V0w==}
    peerDependencies:
      svelte: ^4.0.0
    dependencies:
      svelte: 4.1.2
      swrev: 4.0.0
    dev: false

  /stack-utils@2.0.6:
    resolution: {integrity: sha512-XlkWvfIm6RmsWtNJx+uqtKLS8eqFbxUg0ZzLXqY0caEy9l7hruX8IpiDnjsLavoBgqCCR71TqWO8MaXYheJ3RQ==}
    engines: {node: '>=10'}
    dependencies:
      escape-string-regexp: 2.0.0
    dev: false

  /streamsearch@1.1.0:
    resolution: {integrity: sha512-Mcc5wHehp9aXz1ax6bZUyY5afg9u2rv5cqQI3mRrYkGC8rW2hM02jWuwjtL++LS5qinSyhj2QfLyNsuc+VsExg==}
    engines: {node: '>=10.0.0'}
    dev: false

  /string.prototype.matchall@4.0.8:
    resolution: {integrity: sha512-6zOCOcJ+RJAQshcTvXPHoxoQGONa3e/Lqx90wUA+wEzX78sg5Bo+1tQo4N0pohS0erG9qtCqJDjNCQBjeWVxyg==}
    dependencies:
      call-bind: 1.0.2
      define-properties: 1.2.0
      es-abstract: 1.22.1
      get-intrinsic: 1.2.1
      has-symbols: 1.0.3
      internal-slot: 1.0.5
      regexp.prototype.flags: 1.5.0
      side-channel: 1.0.4

  /string.prototype.trim@1.2.7:
    resolution: {integrity: sha512-p6TmeT1T3411M8Cgg9wBTMRtY2q9+PNy9EV1i2lIXUN/btt763oIfxwN3RR8VU6wHX8j/1CFy0L+YuThm6bgOg==}
    engines: {node: '>= 0.4'}
    dependencies:
      call-bind: 1.0.2
      define-properties: 1.2.0
      es-abstract: 1.22.1

  /string.prototype.trimend@1.0.6:
    resolution: {integrity: sha512-JySq+4mrPf9EsDBEDYMOb/lM7XQLulwg5R/m1r0PXEFqrV0qHvl58sdTilSXtKOflCsK2E8jxf+GKC0T07RWwQ==}
    dependencies:
      call-bind: 1.0.2
      define-properties: 1.2.0
      es-abstract: 1.22.1

  /string.prototype.trimstart@1.0.6:
    resolution: {integrity: sha512-omqjMDaY92pbn5HOX7f9IccLA+U1tA9GvtU4JrodiXFfYB7jPzzHpRzpglLAjtUV6bB557zwClJezTqnAiYnQA==}
    dependencies:
      call-bind: 1.0.2
      define-properties: 1.2.0
      es-abstract: 1.22.1

  /strip-ansi@6.0.1:
    resolution: {integrity: sha512-Y38VPSHcqkFrCpFnQ9vuSXmquuv5oXOKpGeT6aGrr3o3Gc9AlVa6JBfUSOCnbxGGZF+/0ooI7KrPuUSztUdU5A==}
    engines: {node: '>=8'}
    dependencies:
      ansi-regex: 5.0.1
    dev: false

  /strip-bom@3.0.0:
    resolution: {integrity: sha512-vavAMRXOgBVNF6nyEEmL3DBK19iRpDcoIwW+swQ+CbGiu7lju6t+JklA1MHweoWtadgt4ISVUsXLyDq34ddcwA==}
    engines: {node: '>=4'}
    dev: false

  /strip-final-newline@2.0.0:
    resolution: {integrity: sha512-BrpvfNAE3dcvq7ll3xVumzjKjZQ5tI1sEUIKr3Uoks0XUl45St3FlatVqef9prk4jRDzhW6WZg+3bk93y6pLjA==}
    engines: {node: '>=6'}
    dev: true

  /strip-json-comments@3.1.1:
    resolution: {integrity: sha512-6fPc+R4ihwqP6N/aIv2f1gMH8lOVtWQHoqC4yK6oSDVVocumAsfCqjkXnqiYMhmMwS/mEHLp7Vehlt3ql6lEig==}
    engines: {node: '>=8'}
    dev: false

  /style-to-object@0.4.2:
    resolution: {integrity: sha512-1JGpfPB3lo42ZX8cuPrheZbfQ6kqPPnPHlKMyeRYtfKD+0jG+QsXgXN57O/dvJlzlB2elI6dGmrPnl5VPQFPaA==}
    dependencies:
      inline-style-parser: 0.1.1
    dev: false

  /styled-jsx@5.1.1(react@18.2.0):
    resolution: {integrity: sha512-pW7uC1l4mBZ8ugbiZrcIsiIvVx1UmTfw7UkC3Um2tmfUq9Bhk8IiyEIPl6F8agHgjzku6j0xQEZbfA5uSgSaCw==}
    engines: {node: '>= 12.0.0'}
    peerDependencies:
      '@babel/core': '*'
      babel-plugin-macros: '*'
      react: '>= 16.8.0 || 17.x.x || ^18.0.0-0'
    peerDependenciesMeta:
      '@babel/core':
        optional: true
      babel-plugin-macros:
        optional: true
    dependencies:
      client-only: 0.0.1
      react: 18.2.0
    dev: false

  /sucrase@3.34.0:
    resolution: {integrity: sha512-70/LQEZ07TEcxiU2dz51FKaE6hCTWC6vr7FOk3Gr0U60C3shtAN+H+BFr9XlYe5xqf3RA8nrc+VIwzCfnxuXJw==}
    engines: {node: '>=8'}
    hasBin: true
    dependencies:
      '@jridgewell/gen-mapping': 0.3.3
      commander: 4.1.1
      glob: 7.1.6
      lines-and-columns: 1.2.4
      mz: 2.7.0
      pirates: 4.0.6
      ts-interface-checker: 0.1.13
    dev: true

  /superstruct@0.15.5:
    resolution: {integrity: sha512-4AOeU+P5UuE/4nOUkmcQdW5y7i9ndt1cQd/3iUe+LTz3RxESf/W/5lg4B74HbDMMv8PHnPnGCQFH45kBcrQYoQ==}
    dev: true

  /supports-color@5.5.0:
    resolution: {integrity: sha512-QjVjwdXIt408MIiAqCX4oUKsgU2EqAGzs2Ppkm4aQYbjm+ZEWEcW4SfFNTr4uMNZma0ey4f5lgLrkB0aX0QMow==}
    engines: {node: '>=4'}
    dependencies:
      has-flag: 3.0.0
    dev: false

  /supports-color@7.2.0:
    resolution: {integrity: sha512-qpCAvRl9stuOHveKsn7HncJRvv501qIacKzQlO/+Lwxc9+0q2wLyv4Dfvt80/DPn2pqOBsJdDiogXGR9+OvwRw==}
    engines: {node: '>=8'}
    dependencies:
      has-flag: 4.0.0
    dev: false

  /supports-preserve-symlinks-flag@1.0.0:
    resolution: {integrity: sha512-ot0WnXS9fgdkgIcePe6RHNk1WA8+muPa6cSjeR3V8K27q9BB1rTE3R1p7Hv0z1ZyAc8s6Vvv8DIyWf681MAt0w==}
    engines: {node: '>= 0.4'}

  /svelte@4.1.2:
    resolution: {integrity: sha512-/evA8U6CgOHe5ZD1C1W3va9iJG7mWflcCdghBORJaAhD2JzrVERJty/2gl0pIPrJYBGZwZycH6onYf+64XXF9g==}
    engines: {node: '>=16'}
    dependencies:
      '@ampproject/remapping': 2.2.1
      '@jridgewell/sourcemap-codec': 1.4.15
      '@jridgewell/trace-mapping': 0.3.19
      acorn: 8.10.0
      aria-query: 5.3.0
      axobject-query: 3.2.1
      code-red: 1.0.3
      css-tree: 2.3.1
      estree-walker: 3.0.3
      is-reference: 3.0.1
      locate-character: 3.0.0
      magic-string: 0.30.2
      periscopic: 3.1.0
    dev: false

  /swr-store@0.10.6:
    resolution: {integrity: sha512-xPjB1hARSiRaNNlUQvWSVrG5SirCjk2TmaUyzzvk69SZQan9hCJqw/5rG9iL7xElHU784GxRPISClq4488/XVw==}
    engines: {node: '>=10'}
    dependencies:
      dequal: 2.0.3
    dev: false

  /swr@2.2.0(react@18.2.0):
    resolution: {integrity: sha512-AjqHOv2lAhkuUdIiBu9xbuettzAzWXmCEcLONNKJRba87WAefz8Ca9d6ds/SzrPc235n1IxWYdhJ2zF3MNUaoQ==}
    peerDependencies:
      react: ^16.11.0 || ^17.0.0 || ^18.0.0
    dependencies:
      react: 18.2.0
      use-sync-external-store: 1.2.0(react@18.2.0)
    dev: false

  /swrev@4.0.0:
    resolution: {integrity: sha512-LqVcOHSB4cPGgitD1riJ1Hh4vdmITOp+BkmfmXRh4hSF/t7EnS4iD+SOTmq7w5pPm/SiPeto4ADbKS6dHUDWFA==}
    dev: false

  /swrv@1.0.4(vue@3.3.4):
    resolution: {integrity: sha512-zjEkcP8Ywmj+xOJW3lIT65ciY/4AL4e/Or7Gj0MzU3zBJNMdJiT8geVZhINavnlHRMMCcJLHhraLTAiDOTmQ9g==}
    peerDependencies:
      vue: '>=3.2.26 < 4'
    dependencies:
      vue: 3.3.4
    dev: false

  /symbol-tree@3.2.4:
    resolution: {integrity: sha512-9QNk5KwDF+Bvz+PyObkmSYjI5ksVUYtjW7AU22r2NKcfLJcXp96hkDWU3+XndOsUb+AQ9QhfzfCT2O+CNWT5Tw==}
    dev: false

  /tailwind-merge@1.14.0:
    resolution: {integrity: sha512-3mFKyCo/MBcgyOTlrY8T7odzZFx+w+qKSMAmdFzRvqBfLlSigU6TZnlFHK0lkMwj9Bj8OYU+9yW9lmGuS0QEnQ==}
    dev: false

  /tailwindcss-animate@1.0.6(tailwindcss@3.3.3):
    resolution: {integrity: sha512-4WigSGMvbl3gCCact62ZvOngA+PRqhAn7si3TQ3/ZuPuQZcIEtVap+ENSXbzWhpojKB8CpvnIsrwBu8/RnHtuw==}
    peerDependencies:
      tailwindcss: '>=3.0.0 || insiders'
    dependencies:
      tailwindcss: 3.3.3
    dev: true

  /tailwindcss@3.3.3:
    resolution: {integrity: sha512-A0KgSkef7eE4Mf+nKJ83i75TMyq8HqY3qmFIJSWy8bNt0v1lG7jUcpGpoTFxAwYcWOphcTBLPPJg+bDfhDf52w==}
    engines: {node: '>=14.0.0'}
    hasBin: true
    dependencies:
      '@alloc/quick-lru': 5.2.0
      arg: 5.0.2
      chokidar: 3.5.3
      didyoumean: 1.2.2
      dlv: 1.1.3
      fast-glob: 3.3.1
      glob-parent: 6.0.2
      is-glob: 4.0.3
      jiti: 1.19.1
      lilconfig: 2.1.0
      micromatch: 4.0.5
      normalize-path: 3.0.0
      object-hash: 3.0.0
      picocolors: 1.0.0
      postcss: 8.4.27
      postcss-import: 15.1.0(postcss@8.4.27)
      postcss-js: 4.0.1(postcss@8.4.27)
      postcss-load-config: 4.0.1(postcss@8.4.27)
      postcss-nested: 6.0.1(postcss@8.4.27)
      postcss-selector-parser: 6.0.13
      resolve: 1.22.4
      sucrase: 3.34.0
    transitivePeerDependencies:
      - ts-node
    dev: true

  /tapable@2.2.1:
    resolution: {integrity: sha512-GNzQvQTOIP6RyTfE2Qxb8ZVlNmw0n88vp1szwWRimP02mnTsx3Wtn5qRdqY9w2XduFNUgvOwhNnQsjwCp+kqaQ==}
    engines: {node: '>=6'}
    dev: false

  /text-table@0.2.0:
    resolution: {integrity: sha512-N+8UisAXDGk8PFXP4HAzVR9nbfmVJ3zYLAWiTIoqC5v5isinhr+r5uaO8+7r3BMfuNIufIsA7RdpVgacC2cSpw==}

  /thenify-all@1.6.0:
    resolution: {integrity: sha512-RNxQH/qI8/t3thXJDwcstUO4zeqo64+Uy/+sNVRBx4Xn2OX+OZ9oP+iJnNFqplFra2ZUVeKCSa2oVWi3T4uVmA==}
    engines: {node: '>=0.8'}
    dependencies:
      thenify: 3.3.1
    dev: true

  /thenify@3.3.1:
    resolution: {integrity: sha512-RVZSIV5IG10Hk3enotrhvz0T9em6cyHBLkH/YAZuKqd8hRkKhSfCGIcP2KUY0EPxndzANBmNllzWPwak+bheSw==}
    dependencies:
      any-promise: 1.3.0
    dev: true

  /throttle-debounce@3.0.1:
    resolution: {integrity: sha512-dTEWWNu6JmeVXY0ZYoPuH5cRIwc0MeGbJwah9KUNYSJwommQpCzTySTpEe8Gs1J23aeWEuAobe4Ag7EHVt/LOg==}
    engines: {node: '>=10'}
    dev: false

  /tippy.js@6.3.7:
    resolution: {integrity: sha512-E1d3oP2emgJ9dRQZdf3Kkn0qJgI6ZLpyS5z6ZkY1DF3kaQaBsGZsndEpHwx+eC+tYM41HaSNvNtLx8tU57FzTQ==}
    dependencies:
      '@popperjs/core': 2.11.8
    dev: false

  /tiptap-markdown@0.8.2(@tiptap/core@2.0.4):
    resolution: {integrity: sha512-RyfpnH475+FYVh1fCiWF9+wBvA8T6X3PqxZR1MApEewxkoQ5kREQFiVwjZiez9qUQk/Bxu3RerFSJot65V6cbQ==}
    peerDependencies:
      '@tiptap/core': ^2.0.3
    dependencies:
      '@tiptap/core': 2.0.4(@tiptap/pm@2.0.4)
      '@types/markdown-it': 12.2.3
      markdown-it: 13.0.1
      markdown-it-task-lists: 2.1.1
      prosemirror-markdown: 1.11.2
    dev: false

  /to-fast-properties@2.0.0:
    resolution: {integrity: sha512-/OaKK0xYrs3DmxRYqL/yDc+FxFUVYhDlXMhRmv3z915w2HF1tnN1omB354j8VUGO/hbRzyD6Y3sA7v7GS/ceog==}
    engines: {node: '>=4'}
    dev: false

  /to-regex-range@5.0.1:
    resolution: {integrity: sha512-65P7iz6X5yEr1cwcgvQxbbIw7Uk3gOy5dIdtZ4rDveLqhrdJP+Li/Hx6tyK0NEb+2GCyneCMJiGqrADCSNk8sQ==}
    engines: {node: '>=8.0'}
    dependencies:
      is-number: 7.0.0

  /tough-cookie@4.1.3:
    resolution: {integrity: sha512-aX/y5pVRkfRnfmuX+OdbSdXvPe6ieKX/G2s7e98f4poJHnqH3281gDPm/metm6E/WRamfx7WC4HUqkWHfQHprw==}
    engines: {node: '>=6'}
    dependencies:
      psl: 1.9.0
      punycode: 2.3.0
      universalify: 0.2.0
      url-parse: 1.5.10
    dev: false

  /tr46@0.0.3:
    resolution: {integrity: sha512-N3WMsuqV66lT30CrXNbEjx4GEwlow3v6rr4mCcv6prnfwhS01rkgyFdjPNBYd9br7LpXV1+Emh01fHnq2Gdgrw==}

  /tr46@1.0.1:
    resolution: {integrity: sha512-dTpowEjclQ7Kgx5SdBkqRzVhERQXov8/l9Ft9dVM9fmg0W0KQSVaXX9T4i6twCPNtYiZM53lpSSUAwJbFPOHxA==}
    dependencies:
      punycode: 2.3.0
    dev: true

  /tr46@3.0.0:
    resolution: {integrity: sha512-l7FvfAHlcmulp8kr+flpQZmVwtu7nfRV7NZujtN0OqES8EL4O4e0qqzL0DC5gAvx/ZC/9lk6rhcUwYvkBnBnYA==}
    engines: {node: '>=12'}
    dependencies:
      punycode: 2.3.0
    dev: false

  /tree-kill@1.2.2:
    resolution: {integrity: sha512-L0Orpi8qGpRG//Nd+H90vFB+3iHnue1zSSGmNOOCh1GLJ7rUKVwV2HvijphGQS2UmhUZewS9VgvxYIdgr+fG1A==}
    hasBin: true
    dev: true

  /trim-lines@3.0.1:
    resolution: {integrity: sha512-kRj8B+YHZCc9kQYdWfJB2/oUl9rA99qbowYYBtr4ui4mZyAQ2JpvVBd/6U2YloATfqBhBTSMhTpgBHtU0Mf3Rg==}
    dev: false

  /trough@2.1.0:
    resolution: {integrity: sha512-AqTiAOLcj85xS7vQ8QkAV41hPDIJ71XJB4RCUrzo/1GM2CQwhkJGaf9Hgr7BOugMRpgGUrqRg/DrBDl4H40+8g==}
    dev: false

  /ts-interface-checker@0.1.13:
    resolution: {integrity: sha512-Y/arvbn+rrz3JCKl9C4kVNfTfSm2/mEp5FSz5EsZSANGPSlQrpRI5M4PKF+mJnE52jOO90PnPSc3Ur3bTQw0gA==}
    dev: true

  /tsconfig-paths@3.14.2:
    resolution: {integrity: sha512-o/9iXgCYc5L/JxCHPe3Hvh8Q/2xm5Z+p18PESBU6Ff33695QnCHBEjcytY2q19ua7Mbl/DavtBOLq+oG0RCL+g==}
    dependencies:
      '@types/json5': 0.0.29
      json5: 1.0.2
      minimist: 1.2.8
      strip-bom: 3.0.0
    dev: false

  /tslib@1.14.1:
    resolution: {integrity: sha512-Xni35NKzjgMrwevysHTCArtLDpPvye8zV/0E4EyYn43P7/7qvQwPh9BGkHewbMulVntbigmcT7rdX3BNo9wRJg==}
    dev: false

  /tslib@2.6.1:
    resolution: {integrity: sha512-t0hLfiEKfMUoqhG+U1oid7Pva4bbDPHYfJNiB7BiIjRkj1pyC++4N3huJfqY6aRH6VTB0rvtzQwjM4K6qpfOig==}
    dev: false

  /tsup@7.1.0(postcss@8.4.27)(typescript@4.9.5):
    resolution: {integrity: sha512-mazl/GRAk70j8S43/AbSYXGgvRP54oQeX8Un4iZxzATHt0roW0t6HYDVZIXMw0ZQIpvr1nFMniIVnN5186lW7w==}
    engines: {node: '>=16.14'}
    hasBin: true
    peerDependencies:
      '@swc/core': ^1
      postcss: ^8.4.12
      typescript: '>=4.1.0'
    peerDependenciesMeta:
      '@swc/core':
        optional: true
      postcss:
        optional: true
      typescript:
        optional: true
    dependencies:
      bundle-require: 4.0.1(esbuild@0.18.20)
      cac: 6.7.14
      chokidar: 3.5.3
      debug: 4.3.4
      esbuild: 0.18.20
      execa: 5.1.1
      globby: 11.1.0
      joycon: 3.1.1
      postcss: 8.4.27
      postcss-load-config: 4.0.1(postcss@8.4.27)
      resolve-from: 5.0.0
      rollup: 3.28.0
      source-map: 0.8.0-beta.0
      sucrase: 3.34.0
      tree-kill: 1.2.2
      typescript: 4.9.5
    transitivePeerDependencies:
      - supports-color
      - ts-node
    dev: true

  /tsutils@3.21.0(typescript@4.9.5):
    resolution: {integrity: sha512-mHKK3iUXL+3UF6xL5k0PEhKRUBKPBCv/+RkEOpjRWxxx27KKRBmmA60A9pgOUvMi8GKhRMPEmjBRPzs2W7O1OA==}
    engines: {node: '>= 6'}
    peerDependencies:
      typescript: '>=2.8.0 || >= 3.2.0-dev || >= 3.3.0-dev || >= 3.4.0-dev || >= 3.5.0-dev || >= 3.6.0-dev || >= 3.6.0-beta || >= 3.7.0-dev || >= 3.7.0-beta'
    dependencies:
      tslib: 1.14.1
      typescript: 4.9.5
    dev: false

  /turbo-darwin-64@1.9.3:
    resolution: {integrity: sha512-0dFc2cWXl82kRE4Z+QqPHhbEFEpUZho1msHXHWbz5+PqLxn8FY0lEVOHkq5tgKNNEd5KnGyj33gC/bHhpZOk5g==}
    cpu: [x64]
    os: [darwin]
    requiresBuild: true
    dev: true
    optional: true

  /turbo-darwin-arm64@1.9.3:
    resolution: {integrity: sha512-1cYbjqLBA2zYE1nbf/qVnEkrHa4PkJJbLo7hnuMuGM0bPzh4+AnTNe98gELhqI1mkTWBu/XAEeF5u6dgz0jLNA==}
    cpu: [arm64]
    os: [darwin]
    requiresBuild: true
    dev: true
    optional: true

  /turbo-linux-64@1.9.3:
    resolution: {integrity: sha512-UuBPFefawEwpuxh5pM9Jqq3q4C8M0vYxVYlB3qea/nHQ80pxYq7ZcaLGEpb10SGnr3oMUUs1zZvkXWDNKCJb8Q==}
    cpu: [x64]
    os: [linux]
    requiresBuild: true
    dev: true
    optional: true

  /turbo-linux-arm64@1.9.3:
    resolution: {integrity: sha512-vUrNGa3hyDtRh9W0MkO+l1dzP8Co2gKnOVmlJQW0hdpOlWlIh22nHNGGlICg+xFa2f9j4PbQlWTsc22c019s8Q==}
    cpu: [arm64]
    os: [linux]
    requiresBuild: true
    dev: true
    optional: true

  /turbo-windows-64@1.9.3:
    resolution: {integrity: sha512-0BZ7YaHs6r+K4ksqWus1GKK3W45DuDqlmfjm/yuUbTEVc8szmMCs12vugU2Zi5GdrdJSYfoKfEJ/PeegSLIQGQ==}
    cpu: [x64]
    os: [win32]
    requiresBuild: true
    dev: true
    optional: true

  /turbo-windows-arm64@1.9.3:
    resolution: {integrity: sha512-QJUYLSsxdXOsR1TquiOmLdAgtYcQ/RuSRpScGvnZb1hY0oLc7JWU0llkYB81wVtWs469y8H9O0cxbKwCZGR4RQ==}
    cpu: [arm64]
    os: [win32]
    requiresBuild: true
    dev: true
    optional: true

  /turbo@1.9.3:
    resolution: {integrity: sha512-ID7mxmaLUPKG/hVkp+h0VuucB1U99RPCJD9cEuSEOdIPoSIuomcIClEJtKamUsdPLhLCud+BvapBNnhgh58Nzw==}
    hasBin: true
    requiresBuild: true
    optionalDependencies:
      turbo-darwin-64: 1.9.3
      turbo-darwin-arm64: 1.9.3
      turbo-linux-64: 1.9.3
      turbo-linux-arm64: 1.9.3
      turbo-windows-64: 1.9.3
      turbo-windows-arm64: 1.9.3
    dev: true

  /type-check@0.4.0:
    resolution: {integrity: sha512-XleUoc9uwGXqjWwXaUTZAmzMcFZ5858QA2vvx1Ur5xIcixXIP+8LnFDgRplU30us6teqdlskFfu+ae4K79Ooew==}
    engines: {node: '>= 0.8.0'}
    dependencies:
      prelude-ls: 1.2.1
    dev: false

  /type-detect@4.0.8:
    resolution: {integrity: sha512-0fr/mIH1dlO+x7TlcMy+bIDqKPsw/70tVyeHW787goQjhmqaZe10uwLujubK9q9Lg6Fiho1KUKDYz0Z7k7g5/g==}
    engines: {node: '>=4'}
    dev: false

  /type-fest@0.20.2:
    resolution: {integrity: sha512-Ne+eE4r0/iWnpAxD852z3A+N0Bt5RN//NjJwRd2VFHEmrywxf5vsZlh4R6lixl6B+wz/8d+maTSAkN1FIkI3LQ==}
    engines: {node: '>=10'}
    dev: false

  /type-fest@2.19.0:
    resolution: {integrity: sha512-RAH822pAdBgcNMAfWnCBU3CFZcfZ/i1eZjwFU/dsLKumyuuP3niueg2UAukXYF0E2AAoc82ZSSf9J0WQBinzHA==}
    engines: {node: '>=12.20'}
    dev: false

  /typed-array-buffer@1.0.0:
    resolution: {integrity: sha512-Y8KTSIglk9OZEr8zywiIHG/kmQ7KWyjseXs1CbSo8vC42w7hg2HgYTxSWwP0+is7bWDc1H+Fo026CpHFwm8tkw==}
    engines: {node: '>= 0.4'}
    dependencies:
      call-bind: 1.0.2
      get-intrinsic: 1.2.1
      is-typed-array: 1.1.12

  /typed-array-byte-length@1.0.0:
    resolution: {integrity: sha512-Or/+kvLxNpeQ9DtSydonMxCx+9ZXOswtwJn17SNLvhptaXYDJvkFFP5zbfU/uLmvnBJlI4yrnXRxpdWH/M5tNA==}
    engines: {node: '>= 0.4'}
    dependencies:
      call-bind: 1.0.2
      for-each: 0.3.3
      has-proto: 1.0.1
      is-typed-array: 1.1.12

  /typed-array-byte-offset@1.0.0:
    resolution: {integrity: sha512-RD97prjEt9EL8YgAgpOkf3O4IF9lhJFr9g0htQkm0rchFp/Vx7LW5Q8fSXXub7BXAODyUQohRMyOc3faCPd0hg==}
    engines: {node: '>= 0.4'}
    dependencies:
      available-typed-arrays: 1.0.5
      call-bind: 1.0.2
      for-each: 0.3.3
      has-proto: 1.0.1
      is-typed-array: 1.1.12

  /typed-array-length@1.0.4:
    resolution: {integrity: sha512-KjZypGq+I/H7HI5HlOoGHkWUUGq+Q0TPhQurLbyrVrvnKTBgzLhIJ7j6J/XTQOi0d1RjyZ0wdas8bKs2p0x3Ng==}
    dependencies:
      call-bind: 1.0.2
      for-each: 0.3.3
      is-typed-array: 1.1.12

  /typescript@4.9.5:
    resolution: {integrity: sha512-1FXk9E2Hm+QzZQ7z+McJiHL4NW1F2EzMu9Nq9i3zAaGqibafqYwCVU6WyWAuyQRRzOlxou8xZSyXLEN8oKj24g==}
    engines: {node: '>=4.2.0'}
    hasBin: true

  /uc.micro@1.0.6:
    resolution: {integrity: sha512-8Y75pvTYkLJW2hWQHXxoqRgV7qb9B+9vFEtidML+7koHUFapnVJAZ6cKs+Qjz5Aw3aZWHMC6u0wJE3At+nSGwA==}
    dev: false

  /unbox-primitive@1.0.2:
    resolution: {integrity: sha512-61pPlCD9h51VoreyJ0BReideM3MDKMKnh6+V9L08331ipq6Q8OFXZYiqP6n/tbHx4s5I9uRhcye6BrbkizkBDw==}
    dependencies:
      call-bind: 1.0.2
      has-bigints: 1.0.2
      has-symbols: 1.0.3
      which-boxed-primitive: 1.0.2

  /undici@5.22.1:
    resolution: {integrity: sha512-Ji2IJhFXZY0x/0tVBXeQwgPlLWw13GVzpsWPQ3rV50IFMMof2I55PZZxtm4P6iNq+L5znYN9nSTAq0ZyE6lSJw==}
    engines: {node: '>=14.0'}
    dependencies:
      busboy: 1.6.0
    dev: false

  /unified@10.1.2:
    resolution: {integrity: sha512-pUSWAi/RAnVy1Pif2kAoeWNBa3JVrx0MId2LASj8G+7AiHWoKZNTomq6LG326T68U7/e263X6fTdcXIy7XnF7Q==}
    dependencies:
      '@types/unist': 2.0.7
      bail: 2.0.2
      extend: 3.0.2
      is-buffer: 2.0.5
      is-plain-obj: 4.1.0
      trough: 2.1.0
      vfile: 5.3.7
    dev: false

  /unist-util-generated@2.0.1:
    resolution: {integrity: sha512-qF72kLmPxAw0oN2fwpWIqbXAVyEqUzDHMsbtPvOudIlUzXYFIeQIuxXQCRCFh22B7cixvU0MG7m3MW8FTq/S+A==}
    dev: false

  /unist-util-is@5.2.1:
    resolution: {integrity: sha512-u9njyyfEh43npf1M+yGKDGVPbY/JWEemg5nH05ncKPfi+kBbKBJoTdsogMu33uhytuLlv9y0O7GH7fEdwLdLQw==}
    dependencies:
      '@types/unist': 2.0.7
    dev: false

  /unist-util-position@4.0.4:
    resolution: {integrity: sha512-kUBE91efOWfIVBo8xzh/uZQ7p9ffYRtUbMRZBNFYwf0RK8koUMx6dGUfwylLOKmaT2cs4wSW96QoYUSXAyEtpg==}
    dependencies:
      '@types/unist': 2.0.7
    dev: false

  /unist-util-stringify-position@3.0.3:
    resolution: {integrity: sha512-k5GzIBZ/QatR8N5X2y+drfpWG8IDBzdnVj6OInRNWm1oXrzydiaAT2OQiA8DPRRZyAKb9b6I2a6PxYklZD0gKg==}
    dependencies:
      '@types/unist': 2.0.7
    dev: false

  /unist-util-visit-parents@5.1.3:
    resolution: {integrity: sha512-x6+y8g7wWMyQhL1iZfhIPhDAs7Xwbn9nRosDXl7qoPTSCy0yNxnKc+hWokFifWQIDGi154rdUqKvbCa4+1kLhg==}
    dependencies:
      '@types/unist': 2.0.7
      unist-util-is: 5.2.1
    dev: false

  /unist-util-visit@4.1.2:
    resolution: {integrity: sha512-MSd8OUGISqHdVvfY9TPhyK2VdUrPgxkUtWSuMHF6XAAFuL4LokseigBnZtPnJMu+FbynTkFNnFlyjxpVKujMRg==}
    dependencies:
      '@types/unist': 2.0.7
      unist-util-is: 5.2.1
      unist-util-visit-parents: 5.1.3
    dev: false

  /universalify@0.2.0:
    resolution: {integrity: sha512-CJ1QgKmNg3CwvAv/kOFmtnEN05f0D/cn9QntgNOQlQF9dgvVTHj3t+8JPdjqawCHk7V/KA+fbUqzZ9XWhcqPUg==}
    engines: {node: '>= 4.0.0'}
    dev: false

  /update-browserslist-db@1.0.11(browserslist@4.21.10):
    resolution: {integrity: sha512-dCwEFf0/oT85M1fHBg4F0jtLwJrutGoHSQXCh7u4o2t1drG+c0a9Flnqww6XUKSfQMPpJBRjU8d4RXB09qtvaA==}
    hasBin: true
    peerDependencies:
      browserslist: '>= 4.21.0'
    dependencies:
      browserslist: 4.21.10
      escalade: 3.1.1
      picocolors: 1.0.0
    dev: true

  /uri-js@4.4.1:
    resolution: {integrity: sha512-7rKUyy33Q1yc98pQ1DAmLtwX109F7TIfWlW1Ydo8Wl1ii1SeHieeh0HHfPeL2fMXK6z0s8ecKs9frCuLJvndBg==}
    dependencies:
      punycode: 2.3.0
    dev: false

  /url-parse@1.5.10:
    resolution: {integrity: sha512-WypcfiRhfeUP9vvF0j6rw0J3hrWrw6iZv3+22h6iRMJ/8z1Tj6XfLP4DsUix5MhMPnXpiHDoKyoZ/bdCkwBCiQ==}
    dependencies:
      querystringify: 2.2.0
      requires-port: 1.0.0
    dev: false

  /use-callback-ref@1.3.0(@types/react@18.0.28)(react@18.2.0):
    resolution: {integrity: sha512-3FT9PRuRdbB9HfXhEq35u4oZkvpJ5kuYbpqhCfmiZyReuRgpnhDlbr2ZEnnuS0RrJAPn6l23xjFg9kpDM+Ms7w==}
    engines: {node: '>=10'}
    peerDependencies:
      '@types/react': ^16.8.0 || ^17.0.0 || ^18.0.0
      react: ^16.8.0 || ^17.0.0 || ^18.0.0
    peerDependenciesMeta:
      '@types/react':
        optional: true
    dependencies:
      '@types/react': 18.0.28
      react: 18.2.0
      tslib: 2.6.1
    dev: false

  /use-debounce@9.0.4(react@18.2.0):
    resolution: {integrity: sha512-6X8H/mikbrt0XE8e+JXRtZ8yYVvKkdYRfmIhWZYsP8rcNs9hk3APV8Ua2mFkKRLcJKVdnX2/Vwrmg2GWKUQEaQ==}
    engines: {node: '>= 10.0.0'}
    peerDependencies:
      react: '>=16.8.0'
    dependencies:
      react: 18.2.0
    dev: false

  /use-sidecar@1.1.2(@types/react@18.0.28)(react@18.2.0):
    resolution: {integrity: sha512-epTbsLuzZ7lPClpz2TyryBfztm7m+28DlEv2ZCQ3MDr5ssiwyOwGH/e5F9CkfWjJ1t4clvI58yF822/GUkjjhw==}
    engines: {node: '>=10'}
    peerDependencies:
      '@types/react': ^16.9.0 || ^17.0.0 || ^18.0.0
      react: ^16.8.0 || ^17.0.0 || ^18.0.0
    peerDependenciesMeta:
      '@types/react':
        optional: true
    dependencies:
      '@types/react': 18.0.28
      detect-node-es: 1.1.0
      react: 18.2.0
      tslib: 2.6.1
    dev: false

  /use-sync-external-store@1.2.0(react@18.2.0):
    resolution: {integrity: sha512-eEgnFxGQ1Ife9bzYs6VLi8/4X6CObHMw9Qr9tPY43iKwsPw8xE8+EFsf/2cFZ5S3esXgpWgtSCtLNS41F+sKPA==}
    peerDependencies:
      react: ^16.8.0 || ^17.0.0 || ^18.0.0
    dependencies:
      react: 18.2.0
    dev: false

  /util-deprecate@1.0.2:
    resolution: {integrity: sha512-EPD5q1uXyFxJpCrLnCc1nHnq3gOa6DZBocAIiI2TaSCA7VCJ1UJDMagCzIkXNsUYfD1daK//LTEQ8xiIbrHtcw==}
    dev: true

  /uuid@8.3.2:
    resolution: {integrity: sha512-+NYs2QeMWy+GWFOEm9xnn6HCDp0l7QBD7ml8zLUmJ+93Q5NF0NocErnwkTkXVFNiX3/fpC6afS8Dhb/gz7R7eg==}
    hasBin: true
    dev: true

  /uvu@0.5.6:
    resolution: {integrity: sha512-+g8ENReyr8YsOc6fv/NVJs2vFdHBnBNdfE49rshrTzDWOlUx4Gq7KOS2GD8eqhy2j+Ejq29+SbKH8yjkAqXqoA==}
    engines: {node: '>=8'}
    hasBin: true
    dependencies:
      dequal: 2.0.3
      diff: 5.1.0
      kleur: 4.1.5
      sade: 1.8.1
    dev: false

  /vfile-message@3.1.4:
    resolution: {integrity: sha512-fa0Z6P8HUrQN4BZaX05SIVXic+7kE3b05PWAtPuYP9QLHsLKYR7/AlLW3NtOrpXRLeawpDLMsVkmk5DG0NXgWw==}
    dependencies:
      '@types/unist': 2.0.7
      unist-util-stringify-position: 3.0.3
    dev: false

  /vfile@5.3.7:
    resolution: {integrity: sha512-r7qlzkgErKjobAmyNIkkSpizsFPYiUPuJb5pNW1RB4JcYVZhs4lIbVqk8XPk033CV/1z8ss5pkax8SuhGpcG8g==}
    dependencies:
      '@types/unist': 2.0.7
      is-buffer: 2.0.5
      unist-util-stringify-position: 3.0.3
      vfile-message: 3.1.4
    dev: false

  /vue@3.3.4:
    resolution: {integrity: sha512-VTyEYn3yvIeY1Py0WaYGZsXnz3y5UnGi62GjVEqvEGPl6nxbOrCXbVOTQWBEJUqAyTUk2uJ5JLVnYJ6ZzGbrSw==}
    dependencies:
      '@vue/compiler-dom': 3.3.4
      '@vue/compiler-sfc': 3.3.4
      '@vue/runtime-dom': 3.3.4
      '@vue/server-renderer': 3.3.4(vue@3.3.4)
      '@vue/shared': 3.3.4
    dev: false

  /w3c-keyname@2.2.8:
    resolution: {integrity: sha512-dpojBhNsCNN7T82Tm7k26A6G9ML3NkhDsnw9n/eoxSRlVBB4CEtIQ/KTCLI2Fwf3ataSXRhYFkQi3SlnFwPvPQ==}
    dev: false

  /w3c-xmlserializer@4.0.0:
    resolution: {integrity: sha512-d+BFHzbiCx6zGfz0HyQ6Rg69w9k19nviJspaj4yNscGjrHu94sVP+aRm75yEbCh+r2/yR+7q6hux9LVtbuTGBw==}
    engines: {node: '>=14'}
    dependencies:
      xml-name-validator: 4.0.0
    dev: false

  /watchpack@2.4.0:
    resolution: {integrity: sha512-Lcvm7MGST/4fup+ifyKi2hjyIAwcdI4HRgtvTpIUxBRhB+RFtUh8XtDOxUfctVCnhVi+QQj49i91OyvzkJl6cg==}
    engines: {node: '>=10.13.0'}
    dependencies:
      glob-to-regexp: 0.4.1
      graceful-fs: 4.2.11
    dev: false

  /web-streams-polyfill@4.0.0-beta.3:
    resolution: {integrity: sha512-QW95TCTaHmsYfHDybGMwO5IJIM93I/6vTRk+daHTWFPhwh+C8Cg7j7XyKrwrj8Ib6vYXe0ocYNrmzY4xAAN6ug==}
    engines: {node: '>= 14'}
    dev: false

  /webidl-conversions@3.0.1:
    resolution: {integrity: sha512-2JAn3z8AR6rjK8Sm8orRC0h/bcl/DqL7tRPdGZ4I1CjdF+EaMLmYxBHyXuKL849eucPFhvBoxMsflfOb8kxaeQ==}

  /webidl-conversions@4.0.2:
    resolution: {integrity: sha512-YQ+BmxuTgd6UXZW3+ICGfyqRyHXVlD5GtQr5+qjiNW7bF0cqrzX500HVXPBOvgXb5YnzDd+h0zqyv61KUD7+Sg==}
    dev: true

  /webidl-conversions@7.0.0:
    resolution: {integrity: sha512-VwddBukDzu71offAQR975unBIGqfKZpM+8ZX6ySk8nYhVoo5CYaZyzt3YBvYtRtO+aoGlqxPg/B87NGVZ/fu6g==}
    engines: {node: '>=12'}
    dev: false

  /whatwg-encoding@2.0.0:
    resolution: {integrity: sha512-p41ogyeMUrw3jWclHWTQg1k05DSVXPLcVxRTYsXUk+ZooOCZLcoYgPZ/HL/D/N+uQPOtcp1me1WhBEaX02mhWg==}
    engines: {node: '>=12'}
    dependencies:
      iconv-lite: 0.6.3
    dev: false

  /whatwg-fetch@3.6.17:
    resolution: {integrity: sha512-c4ghIvG6th0eudYwKZY5keb81wtFz9/WeAHAoy8+r18kcWlitUIrmGFQ2rWEl4UCKUilD3zCLHOIPheHx5ypRQ==}
    dev: false

  /whatwg-mimetype@3.0.0:
    resolution: {integrity: sha512-nt+N2dzIutVRxARx1nghPKGv1xHikU7HKdfafKkLNLindmPU/ch3U31NOCGGA/dmPcmb1VlofO0vnKAcsm0o/Q==}
    engines: {node: '>=12'}
    dev: false

  /whatwg-url@11.0.0:
    resolution: {integrity: sha512-RKT8HExMpoYx4igMiVMY83lN6UeITKJlBQ+vR/8ZJ8OCdSiN3RwCq+9gH0+Xzj0+5IrM6i4j/6LuvzbZIQgEcQ==}
    engines: {node: '>=12'}
    dependencies:
      tr46: 3.0.0
      webidl-conversions: 7.0.0
    dev: false

  /whatwg-url@5.0.0:
    resolution: {integrity: sha512-saE57nupxk6v3HY35+jzBwYa0rKSy0XR8JSxZPwgLr7ys0IBzhGviA1/TUGJLmSVqs8pb9AnvICXEuOHLprYTw==}
    dependencies:
      tr46: 0.0.3
      webidl-conversions: 3.0.1

  /whatwg-url@7.1.0:
    resolution: {integrity: sha512-WUu7Rg1DroM7oQvGWfOiAK21n74Gg+T4elXEQYkOhtyLeWiJFoOGLXPKI/9gzIie9CtwVLm8wtw6YJdKyxSjeg==}
    dependencies:
      lodash.sortby: 4.7.0
      tr46: 1.0.1
      webidl-conversions: 4.0.2
    dev: true

  /which-boxed-primitive@1.0.2:
    resolution: {integrity: sha512-bwZdv0AKLpplFY2KZRX6TvyuN7ojjr7lwkg6ml0roIy9YeuSr7JS372qlNW18UQYzgYK9ziGcerWqZOmEn9VNg==}
    dependencies:
      is-bigint: 1.0.4
      is-boolean-object: 1.1.2
      is-number-object: 1.0.7
      is-string: 1.0.7
      is-symbol: 1.0.4

  /which-typed-array@1.1.11:
    resolution: {integrity: sha512-qe9UWWpkeG5yzZ0tNYxDmd7vo58HDBc39mZ0xWWpolAGADdFOzkfamWLDxkOWcvHQKVmdTyQdLD4NOfjLWTKew==}
    engines: {node: '>= 0.4'}
    dependencies:
      available-typed-arrays: 1.0.5
      call-bind: 1.0.2
      for-each: 0.3.3
      gopd: 1.0.1
      has-tostringtag: 1.0.0

  /which@2.0.2:
    resolution: {integrity: sha512-BLI3Tl1TW3Pvl70l3yq3Y64i+awpwXqsGBYWkkqMtnbXgrMD+yj7rhW0kuEDxzJaYXGjEW5ogapKNMEKNMjibA==}
    engines: {node: '>= 8'}
    hasBin: true
    dependencies:
      isexe: 2.0.0

  /wrappy@1.0.2:
    resolution: {integrity: sha512-l4Sp/DRseor9wL6EvV2+TuQn63dMkPjZ/sp9XkghTEbV9KlPS1xUsZ3u7/IQO4wxtcFB4bgpQPRcR3QCvezPcQ==}

  /ws@7.5.9:
    resolution: {integrity: sha512-F+P9Jil7UiSKSkppIiD94dN07AwvFixvLIj1Og1Rl9GGMuNipJnV9JzjD6XuqmAeiswGvUmNLjr5cFuXwNS77Q==}
    engines: {node: '>=8.3.0'}
    peerDependencies:
      bufferutil: ^4.0.1
      utf-8-validate: ^5.0.2
    peerDependenciesMeta:
      bufferutil:
        optional: true
      utf-8-validate:
        optional: true
    dev: true

  /ws@8.13.0:
    resolution: {integrity: sha512-x9vcZYTrFPC7aSIbj7sRCYo7L/Xb8Iy+pW0ng0wt2vCJv7M9HOMy0UoN3rr+IFC7hb7vXoqS+P9ktyLLLhO+LA==}
    engines: {node: '>=10.0.0'}
    peerDependencies:
      bufferutil: ^4.0.1
      utf-8-validate: '>=5.0.2'
    peerDependenciesMeta:
      bufferutil:
        optional: true
      utf-8-validate:
        optional: true
    dev: false

  /xml-name-validator@4.0.0:
    resolution: {integrity: sha512-ICP2e+jsHvAj2E2lIHxa5tjXRlKDJo4IdvPvCXbXQGdzSfmSpNVyIKMvoZHjDY9DP0zV17iI85o90vRFXNccRw==}
    engines: {node: '>=12'}
    dev: false

  /xmlchars@2.2.0:
    resolution: {integrity: sha512-JZnDKK8B0RCDw84FNdDAIpZK+JuJw+s7Lz8nksI7SIuU3UXJJslUthsi+uWBUYOwPFwW7W7PRLRfUKpxjtjFCw==}
    dev: false

  /yallist@4.0.0:
    resolution: {integrity: sha512-3wdGidZyq5PB084XLES5TpOSRA3wjXAlIWMhum2kRcv/41Sn2emQ0dycQW4uZXLejwKvg6EsvbdlVL+FYEct7A==}
    dev: false

  /yaml@2.3.1:
    resolution: {integrity: sha512-2eHWfjaoXgTBC2jNM1LRef62VQa0umtvRiDSk6HSzW7RvS5YtkabJrwYLLEKWBc8a5U2PTSCs+dJjUTJdlHsWQ==}
    engines: {node: '>= 14'}
    dev: true

  /yocto-queue@0.1.0:
    resolution: {integrity: sha512-rVksvsnNCdJ/ohGc6xgPwyN8eheCxsiLM8mxuE/t/mOVqJewPuO1miLpTHQiRgTKCLexL4MeAFVagts7HmNZ2Q==}
    engines: {node: '>=10'}
    dev: false

  /zod@3.21.4:
    resolution: {integrity: sha512-m46AKbrzKVzOzs/DZgVnG5H55N1sv1M8qZU3A8RIKbs3mrACDNeIOeilDymVb2HdmP8uwshOCF4uJ8uM9rCqJw==}
    dev: false<|MERGE_RESOLUTION|>--- conflicted
+++ resolved
@@ -4,467 +4,6 @@
   autoInstallPeers: true
   excludeLinksFromLockfile: false
 
-<<<<<<< HEAD
-importers:
-
-  .:
-    dependencies:
-      '@radix-ui/react-popover':
-        specifier: ^1.0.6
-        version: 1.0.6(@types/react-dom@18.0.11)(@types/react@18.0.28)(react-dom@18.2.0)(react@18.2.0)
-      '@tiptap/core':
-        specifier: ^2.0.4
-        version: 2.0.4(@tiptap/pm@2.0.4)
-      '@tiptap/extension-color':
-        specifier: ^2.0.4
-        version: 2.0.4(@tiptap/core@2.0.4)(@tiptap/extension-text-style@2.0.4)
-      '@tiptap/extension-highlight':
-        specifier: ^2.0.4
-        version: 2.0.4(@tiptap/core@2.0.4)
-      '@tiptap/extension-horizontal-rule':
-        specifier: ^2.0.4
-        version: 2.0.4(@tiptap/core@2.0.4)(@tiptap/pm@2.0.4)
-      '@tiptap/extension-image':
-        specifier: ^2.0.4
-        version: 2.0.4(@tiptap/core@2.0.4)
-      '@tiptap/extension-link':
-        specifier: ^2.0.4
-        version: 2.0.4(@tiptap/core@2.0.4)(@tiptap/pm@2.0.4)
-      '@tiptap/extension-placeholder':
-        specifier: 2.0.3
-        version: 2.0.3(@tiptap/core@2.0.4)(@tiptap/pm@2.0.4)
-      '@tiptap/extension-task-item':
-        specifier: ^2.0.4
-        version: 2.0.4(@tiptap/core@2.0.4)(@tiptap/pm@2.0.4)
-      '@tiptap/extension-task-list':
-        specifier: ^2.0.4
-        version: 2.0.4(@tiptap/core@2.0.4)
-      '@tiptap/extension-text-style':
-        specifier: ^2.0.4
-        version: 2.0.4(@tiptap/core@2.0.4)
-      '@tiptap/extension-underline':
-        specifier: ^2.0.4
-        version: 2.0.4(@tiptap/core@2.0.4)
-      '@tiptap/pm':
-        specifier: ^2.0.4
-        version: 2.0.4(@tiptap/core@2.0.4)
-      '@tiptap/react':
-        specifier: ^2.0.4
-        version: 2.0.4(@tiptap/core@2.0.4)(@tiptap/pm@2.0.4)(react-dom@18.2.0)(react@18.2.0)
-      '@tiptap/starter-kit':
-        specifier: ^2.0.4
-        version: 2.0.4(@tiptap/pm@2.0.4)
-      '@tiptap/suggestion':
-        specifier: ^2.0.4
-        version: 2.0.4(@tiptap/core@2.0.4)(@tiptap/pm@2.0.4)
-      '@types/node':
-        specifier: 18.15.3
-        version: 18.15.3
-      '@types/react':
-        specifier: 18.0.28
-        version: 18.0.28
-      '@types/react-dom':
-        specifier: 18.0.11
-        version: 18.0.11
-      '@upstash/ratelimit':
-        specifier: ^0.4.3
-        version: 0.4.3
-      '@vercel/analytics':
-        specifier: ^1.0.1
-        version: 1.0.1
-      '@vercel/blob':
-        specifier: ^0.9.3
-        version: 0.9.3
-      '@vercel/kv':
-        specifier: ^0.2.2
-        version: 0.2.2
-      ai:
-        specifier: ^2.1.32
-        version: 2.1.32(react@18.2.0)(solid-js@1.7.10)(svelte@4.1.2)(vue@3.3.4)
-      clsx:
-        specifier: ^1.2.1
-        version: 1.2.1
-      eslint:
-        specifier: 8.36.0
-        version: 8.36.0
-      eslint-config-next:
-        specifier: 13.2.4
-        version: 13.2.4(eslint@8.36.0)(typescript@4.9.5)
-      eventsource-parser:
-        specifier: ^0.1.0
-        version: 0.1.0
-      framer-motion:
-        specifier: ^10.15.1
-        version: 10.15.1(react-dom@18.2.0)(react@18.2.0)
-      lucide-react:
-        specifier: ^0.244.0
-        version: 0.244.0(react@18.2.0)
-      next:
-        specifier: 13.4.10-canary.0
-        version: 13.4.10-canary.0(react-dom@18.2.0)(react@18.2.0)
-      next-themes:
-        specifier: ^0.2.1
-        version: 0.2.1(next@13.4.10-canary.0)(react-dom@18.2.0)(react@18.2.0)
-      openai-edge:
-        specifier: ^1.2.2
-        version: 1.2.2
-      react:
-        specifier: 18.2.0
-        version: 18.2.0
-      react-dom:
-        specifier: 18.2.0
-        version: 18.2.0(react@18.2.0)
-      react-markdown:
-        specifier: ^8.0.7
-        version: 8.0.7(@types/react@18.0.28)(react@18.2.0)
-      react-moveable:
-        specifier: ^0.54.1
-        version: 0.54.1
-      sonner:
-        specifier: ^0.6.2
-        version: 0.6.2(react-dom@18.2.0)(react@18.2.0)
-      tailwind-merge:
-        specifier: ^1.14.0
-        version: 1.14.0
-      tippy.js:
-        specifier: ^6.3.7
-        version: 6.3.7
-      tiptap-markdown:
-        specifier: ^0.8.2
-        version: 0.8.2(@tiptap/core@2.0.4)
-      typescript:
-        specifier: 4.9.5
-        version: 4.9.5
-      use-debounce:
-        specifier: ^9.0.4
-        version: 9.0.4(react@18.2.0)
-    devDependencies:
-      '@playwright/test':
-        specifier: ^1.36.2
-        version: 1.36.2
-      '@replayio/playwright':
-        specifier: ^1.0.10
-        version: 1.0.10(@playwright/test@1.36.2)
-      '@tailwindcss/typography':
-        specifier: ^0.5.9
-        version: 0.5.9(tailwindcss@3.3.3)
-      autoprefixer:
-        specifier: ^10.4.14
-        version: 10.4.14(postcss@8.4.27)
-      postcss:
-        specifier: ^8.4.27
-        version: 8.4.27
-      prettier:
-        specifier: ^2.8.8
-        version: 2.8.8
-      prettier-plugin-tailwindcss:
-        specifier: ^0.3.0
-        version: 0.3.0(prettier@2.8.8)
-      tailwindcss:
-        specifier: ^3.3.3
-        version: 3.3.3
-      tailwindcss-animate:
-        specifier: ^1.0.6
-        version: 1.0.6(tailwindcss@3.3.3)
-      turbo:
-        specifier: ^1.9.3
-        version: 1.9.3
-
-  apps/web:
-    dependencies:
-      '@radix-ui/react-popover':
-        specifier: ^1.0.6
-        version: 1.0.6(@types/react-dom@18.0.11)(@types/react@18.0.28)(react-dom@18.2.0)(react@18.2.0)
-      '@tiptap/core':
-        specifier: ^2.0.3
-        version: 2.0.4(@tiptap/pm@2.0.4)
-      '@tiptap/extension-color':
-        specifier: ^2.0.3
-        version: 2.0.4(@tiptap/core@2.0.4)(@tiptap/extension-text-style@2.0.4)
-      '@tiptap/extension-highlight':
-        specifier: ^2.0.3
-        version: 2.0.4(@tiptap/core@2.0.4)
-      '@tiptap/extension-horizontal-rule':
-        specifier: ^2.0.3
-        version: 2.0.4(@tiptap/core@2.0.4)(@tiptap/pm@2.0.4)
-      '@tiptap/extension-image':
-        specifier: ^2.0.3
-        version: 2.0.4(@tiptap/core@2.0.4)
-      '@tiptap/extension-link':
-        specifier: ^2.0.0-beta.220
-        version: 2.0.4(@tiptap/core@2.0.4)(@tiptap/pm@2.0.4)
-      '@tiptap/extension-placeholder':
-        specifier: 2.0.3
-        version: 2.0.3(@tiptap/core@2.0.4)(@tiptap/pm@2.0.4)
-      '@tiptap/extension-task-item':
-        specifier: ^2.0.3
-        version: 2.0.4(@tiptap/core@2.0.4)(@tiptap/pm@2.0.4)
-      '@tiptap/extension-task-list':
-        specifier: ^2.0.3
-        version: 2.0.4(@tiptap/core@2.0.4)
-      '@tiptap/extension-text-style':
-        specifier: ^2.0.3
-        version: 2.0.4(@tiptap/core@2.0.4)
-      '@tiptap/extension-underline':
-        specifier: ^2.0.3
-        version: 2.0.4(@tiptap/core@2.0.4)
-      '@tiptap/pm':
-        specifier: ^2.0.0-beta.220
-        version: 2.0.4(@tiptap/core@2.0.4)
-      '@tiptap/react':
-        specifier: ^2.0.3
-        version: 2.0.4(@tiptap/core@2.0.4)(@tiptap/pm@2.0.4)(react-dom@18.2.0)(react@18.2.0)
-      '@tiptap/starter-kit':
-        specifier: ^2.0.0-beta.220
-        version: 2.0.4(@tiptap/pm@2.0.4)
-      '@tiptap/suggestion':
-        specifier: ^2.0.3
-        version: 2.0.4(@tiptap/core@2.0.4)(@tiptap/pm@2.0.4)
-      '@types/node':
-        specifier: 18.15.3
-        version: 18.15.3
-      '@types/react':
-        specifier: 18.0.28
-        version: 18.0.28
-      '@types/react-dom':
-        specifier: 18.0.11
-        version: 18.0.11
-      '@upstash/ratelimit':
-        specifier: ^0.4.3
-        version: 0.4.3
-      '@vercel/analytics':
-        specifier: ^1.0.1
-        version: 1.0.1
-      '@vercel/blob':
-        specifier: ^0.9.2
-        version: 0.9.3
-      '@vercel/kv':
-        specifier: ^0.2.1
-        version: 0.2.2
-      ai:
-        specifier: ^2.1.3
-        version: 2.1.32(react@18.2.0)(solid-js@1.7.10)(svelte@4.1.2)(vue@3.3.4)
-      clsx:
-        specifier: ^1.2.1
-        version: 1.2.1
-      eslint:
-        specifier: 8.36.0
-        version: 8.36.0
-      eslint-config-next:
-        specifier: 13.2.4
-        version: 13.2.4(eslint@8.36.0)(typescript@4.9.5)
-      eventsource-parser:
-        specifier: ^0.1.0
-        version: 0.1.0
-      framer-motion:
-        specifier: ^10.12.18
-        version: 10.15.1(react-dom@18.2.0)(react@18.2.0)
-      lucide-react:
-        specifier: ^0.244.0
-        version: 0.244.0(react@18.2.0)
-      next:
-        specifier: 13.4.8-canary.14
-        version: 13.4.8-canary.14(react-dom@18.2.0)(react@18.2.0)
-      novel:
-        specifier: '*'
-        version: link:../../packages/novel
-      openai-edge:
-        specifier: ^1.0.0
-        version: 1.2.2
-      react:
-        specifier: 18.2.0
-        version: 18.2.0
-      react-dom:
-        specifier: 18.2.0
-        version: 18.2.0(react@18.2.0)
-      react-markdown:
-        specifier: ^8.0.5
-        version: 8.0.7(@types/react@18.0.28)(react@18.2.0)
-      sonner:
-        specifier: ^0.5.0
-        version: 0.5.0(react-dom@18.2.0)(react@18.2.0)
-      tippy.js:
-        specifier: ^6.3.7
-        version: 6.3.7
-      tiptap-markdown:
-        specifier: ^0.8.1
-        version: 0.8.2(@tiptap/core@2.0.4)
-      typescript:
-        specifier: 4.9.5
-        version: 4.9.5
-      use-debounce:
-        specifier: ^9.0.3
-        version: 9.0.4(react@18.2.0)
-    devDependencies:
-      tailwind-config:
-        specifier: workspace:*
-        version: link:../../packages/tailwind-config
-
-  packages/novel:
-    dependencies:
-      '@radix-ui/react-popover':
-        specifier: ^1.0.6
-        version: 1.0.6(@types/react-dom@18.0.11)(@types/react@18.0.28)(react-dom@18.2.0)(react@18.2.0)
-      '@tiptap/core':
-        specifier: ^2.0.3
-        version: 2.0.4(@tiptap/pm@2.0.4)
-      '@tiptap/extension-color':
-        specifier: ^2.0.3
-        version: 2.0.4(@tiptap/core@2.0.4)(@tiptap/extension-text-style@2.0.4)
-      '@tiptap/extension-highlight':
-        specifier: ^2.0.3
-        version: 2.0.4(@tiptap/core@2.0.4)
-      '@tiptap/extension-horizontal-rule':
-        specifier: ^2.0.3
-        version: 2.0.4(@tiptap/core@2.0.4)(@tiptap/pm@2.0.4)
-      '@tiptap/extension-image':
-        specifier: ^2.0.3
-        version: 2.0.4(@tiptap/core@2.0.4)
-      '@tiptap/extension-link':
-        specifier: ^2.0.0-beta.220
-        version: 2.0.4(@tiptap/core@2.0.4)(@tiptap/pm@2.0.4)
-      '@tiptap/extension-placeholder':
-        specifier: 2.0.3
-        version: 2.0.3(@tiptap/core@2.0.4)(@tiptap/pm@2.0.4)
-      '@tiptap/extension-task-item':
-        specifier: ^2.0.3
-        version: 2.0.4(@tiptap/core@2.0.4)(@tiptap/pm@2.0.4)
-      '@tiptap/extension-task-list':
-        specifier: ^2.0.3
-        version: 2.0.4(@tiptap/core@2.0.4)
-      '@tiptap/extension-text-style':
-        specifier: ^2.0.3
-        version: 2.0.4(@tiptap/core@2.0.4)
-      '@tiptap/extension-underline':
-        specifier: ^2.0.3
-        version: 2.0.4(@tiptap/core@2.0.4)
-      '@tiptap/pm':
-        specifier: ^2.0.0-beta.220
-        version: 2.0.4(@tiptap/core@2.0.4)
-      '@tiptap/react':
-        specifier: ^2.0.3
-        version: 2.0.4(@tiptap/core@2.0.4)(@tiptap/pm@2.0.4)(react-dom@18.2.0)(react@18.2.0)
-      '@tiptap/starter-kit':
-        specifier: ^2.0.0-beta.220
-        version: 2.0.4(@tiptap/pm@2.0.4)
-      '@tiptap/suggestion':
-        specifier: ^2.0.3
-        version: 2.0.4(@tiptap/core@2.0.4)(@tiptap/pm@2.0.4)
-      '@types/node':
-        specifier: 18.15.3
-        version: 18.15.3
-      '@types/react':
-        specifier: 18.0.28
-        version: 18.0.28
-      '@types/react-dom':
-        specifier: 18.0.11
-        version: 18.0.11
-      '@upstash/ratelimit':
-        specifier: ^0.4.3
-        version: 0.4.3
-      '@vercel/analytics':
-        specifier: ^1.0.1
-        version: 1.0.1
-      '@vercel/blob':
-        specifier: ^0.9.2
-        version: 0.9.3
-      '@vercel/kv':
-        specifier: ^0.2.1
-        version: 0.2.2
-      ai:
-        specifier: ^2.1.3
-        version: 2.1.32(react@18.2.0)(solid-js@1.7.10)(svelte@4.1.2)(vue@3.3.4)
-      clsx:
-        specifier: ^1.2.1
-        version: 1.2.1
-      eslint:
-        specifier: 8.36.0
-        version: 8.36.0
-      eslint-config-next:
-        specifier: 13.2.4
-        version: 13.2.4(eslint@8.36.0)(typescript@4.9.5)
-      eventsource-parser:
-        specifier: ^0.1.0
-        version: 0.1.0
-      framer-motion:
-        specifier: ^10.12.18
-        version: 10.15.1(react-dom@18.2.0)(react@18.2.0)
-      lucide-react:
-        specifier: ^0.244.0
-        version: 0.244.0(react@18.2.0)
-      next:
-        specifier: 13.4.8-canary.14
-        version: 13.4.8-canary.14(react-dom@18.2.0)(react@18.2.0)
-      openai-edge:
-        specifier: ^1.0.0
-        version: 1.2.2
-      react:
-        specifier: 18.2.0
-        version: 18.2.0
-      react-dom:
-        specifier: 18.2.0
-        version: 18.2.0(react@18.2.0)
-      react-markdown:
-        specifier: ^8.0.5
-        version: 8.0.7(@types/react@18.0.28)(react@18.2.0)
-      sonner:
-        specifier: ^0.5.0
-        version: 0.5.0(react-dom@18.2.0)(react@18.2.0)
-      tailwind-merge:
-        specifier: ^1.13.2
-        version: 1.14.0
-      tippy.js:
-        specifier: ^6.3.7
-        version: 6.3.7
-      tiptap-markdown:
-        specifier: ^0.8.1
-        version: 0.8.2(@tiptap/core@2.0.4)
-      typescript:
-        specifier: 4.9.5
-        version: 4.9.5
-      use-debounce:
-        specifier: ^9.0.3
-        version: 9.0.4(react@18.2.0)
-    devDependencies:
-      postcss:
-        specifier: ^8.4.20
-        version: 8.4.27
-      tailwind-config:
-        specifier: workspace:*
-        version: link:../tailwind-config
-      tsconfig:
-        specifier: workspace:*
-        version: link:../tsconfig
-      tsup:
-        specifier: ^7.1.0
-        version: 7.1.0(postcss@8.4.27)(typescript@4.9.5)
-
-  packages/tailwind-config:
-    devDependencies:
-      '@tailwindcss/typography':
-        specifier: ^0.5.9
-        version: 0.5.9(tailwindcss@3.3.3)
-      autoprefixer:
-        specifier: ^10.4.14
-        version: 10.4.14(postcss@8.4.27)
-      postcss:
-        specifier: ^8.4.21
-        version: 8.4.27
-      prettier:
-        specifier: ^2.8.8
-        version: 2.8.8
-      prettier-plugin-tailwindcss:
-        specifier: ^0.3.0
-        version: 0.3.0(prettier@2.8.8)
-      tailwindcss:
-        specifier: ^3.2.7
-        version: 3.3.3
-      tailwindcss-animate:
-        specifier: ^1.0.6
-        version: 1.0.6(tailwindcss@3.3.3)
-
-  packages/tsconfig: {}
-=======
 dependencies:
   '@radix-ui/react-popover':
     specifier: ^1.0.6
@@ -624,7 +163,6 @@
   tailwindcss-animate:
     specifier: ^1.0.6
     version: 1.0.6(tailwindcss@3.3.3)
->>>>>>> dba0eb17
 
 packages:
 
@@ -737,204 +275,6 @@
     resolution: {integrity: sha512-Ja/Vfqe3HpuzRsG1oBtWTHk2PGZ7GR+2Vz5iYGelAw8dx32K0y7PjVuxK6z1nMpZOqAFsRUPCkK1YjJ56qJlgw==}
     requiresBuild: true
     dev: false
-    optional: true
-
-  /@esbuild/android-arm64@0.18.20:
-    resolution: {integrity: sha512-Nz4rJcchGDtENV0eMKUNa6L12zz2zBDXuhj/Vjh18zGqB44Bi7MBMSXjgunJgjRhCmKOjnPuZp4Mb6OKqtMHLQ==}
-    engines: {node: '>=12'}
-    cpu: [arm64]
-    os: [android]
-    requiresBuild: true
-    dev: true
-    optional: true
-
-  /@esbuild/android-arm@0.18.20:
-    resolution: {integrity: sha512-fyi7TDI/ijKKNZTUJAQqiG5T7YjJXgnzkURqmGj13C6dCqckZBLdl4h7bkhHt/t0WP+zO9/zwroDvANaOqO5Sw==}
-    engines: {node: '>=12'}
-    cpu: [arm]
-    os: [android]
-    requiresBuild: true
-    dev: true
-    optional: true
-
-  /@esbuild/android-x64@0.18.20:
-    resolution: {integrity: sha512-8GDdlePJA8D6zlZYJV/jnrRAi6rOiNaCC/JclcXpB+KIuvfBN4owLtgzY2bsxnx666XjJx2kDPUmnTtR8qKQUg==}
-    engines: {node: '>=12'}
-    cpu: [x64]
-    os: [android]
-    requiresBuild: true
-    dev: true
-    optional: true
-
-  /@esbuild/darwin-arm64@0.18.20:
-    resolution: {integrity: sha512-bxRHW5kHU38zS2lPTPOyuyTm+S+eobPUnTNkdJEfAddYgEcll4xkT8DB9d2008DtTbl7uJag2HuE5NZAZgnNEA==}
-    engines: {node: '>=12'}
-    cpu: [arm64]
-    os: [darwin]
-    requiresBuild: true
-    dev: true
-    optional: true
-
-  /@esbuild/darwin-x64@0.18.20:
-    resolution: {integrity: sha512-pc5gxlMDxzm513qPGbCbDukOdsGtKhfxD1zJKXjCCcU7ju50O7MeAZ8c4krSJcOIJGFR+qx21yMMVYwiQvyTyQ==}
-    engines: {node: '>=12'}
-    cpu: [x64]
-    os: [darwin]
-    requiresBuild: true
-    dev: true
-    optional: true
-
-  /@esbuild/freebsd-arm64@0.18.20:
-    resolution: {integrity: sha512-yqDQHy4QHevpMAaxhhIwYPMv1NECwOvIpGCZkECn8w2WFHXjEwrBn3CeNIYsibZ/iZEUemj++M26W3cNR5h+Tw==}
-    engines: {node: '>=12'}
-    cpu: [arm64]
-    os: [freebsd]
-    requiresBuild: true
-    dev: true
-    optional: true
-
-  /@esbuild/freebsd-x64@0.18.20:
-    resolution: {integrity: sha512-tgWRPPuQsd3RmBZwarGVHZQvtzfEBOreNuxEMKFcd5DaDn2PbBxfwLcj4+aenoh7ctXcbXmOQIn8HI6mCSw5MQ==}
-    engines: {node: '>=12'}
-    cpu: [x64]
-    os: [freebsd]
-    requiresBuild: true
-    dev: true
-    optional: true
-
-  /@esbuild/linux-arm64@0.18.20:
-    resolution: {integrity: sha512-2YbscF+UL7SQAVIpnWvYwM+3LskyDmPhe31pE7/aoTMFKKzIc9lLbyGUpmmb8a8AixOL61sQ/mFh3jEjHYFvdA==}
-    engines: {node: '>=12'}
-    cpu: [arm64]
-    os: [linux]
-    requiresBuild: true
-    dev: true
-    optional: true
-
-  /@esbuild/linux-arm@0.18.20:
-    resolution: {integrity: sha512-/5bHkMWnq1EgKr1V+Ybz3s1hWXok7mDFUMQ4cG10AfW3wL02PSZi5kFpYKrptDsgb2WAJIvRcDm+qIvXf/apvg==}
-    engines: {node: '>=12'}
-    cpu: [arm]
-    os: [linux]
-    requiresBuild: true
-    dev: true
-    optional: true
-
-  /@esbuild/linux-ia32@0.18.20:
-    resolution: {integrity: sha512-P4etWwq6IsReT0E1KHU40bOnzMHoH73aXp96Fs8TIT6z9Hu8G6+0SHSw9i2isWrD2nbx2qo5yUqACgdfVGx7TA==}
-    engines: {node: '>=12'}
-    cpu: [ia32]
-    os: [linux]
-    requiresBuild: true
-    dev: true
-    optional: true
-
-  /@esbuild/linux-loong64@0.18.20:
-    resolution: {integrity: sha512-nXW8nqBTrOpDLPgPY9uV+/1DjxoQ7DoB2N8eocyq8I9XuqJ7BiAMDMf9n1xZM9TgW0J8zrquIb/A7s3BJv7rjg==}
-    engines: {node: '>=12'}
-    cpu: [loong64]
-    os: [linux]
-    requiresBuild: true
-    dev: true
-    optional: true
-
-  /@esbuild/linux-mips64el@0.18.20:
-    resolution: {integrity: sha512-d5NeaXZcHp8PzYy5VnXV3VSd2D328Zb+9dEq5HE6bw6+N86JVPExrA6O68OPwobntbNJ0pzCpUFZTo3w0GyetQ==}
-    engines: {node: '>=12'}
-    cpu: [mips64el]
-    os: [linux]
-    requiresBuild: true
-    dev: true
-    optional: true
-
-  /@esbuild/linux-ppc64@0.18.20:
-    resolution: {integrity: sha512-WHPyeScRNcmANnLQkq6AfyXRFr5D6N2sKgkFo2FqguP44Nw2eyDlbTdZwd9GYk98DZG9QItIiTlFLHJHjxP3FA==}
-    engines: {node: '>=12'}
-    cpu: [ppc64]
-    os: [linux]
-    requiresBuild: true
-    dev: true
-    optional: true
-
-  /@esbuild/linux-riscv64@0.18.20:
-    resolution: {integrity: sha512-WSxo6h5ecI5XH34KC7w5veNnKkju3zBRLEQNY7mv5mtBmrP/MjNBCAlsM2u5hDBlS3NGcTQpoBvRzqBcRtpq1A==}
-    engines: {node: '>=12'}
-    cpu: [riscv64]
-    os: [linux]
-    requiresBuild: true
-    dev: true
-    optional: true
-
-  /@esbuild/linux-s390x@0.18.20:
-    resolution: {integrity: sha512-+8231GMs3mAEth6Ja1iK0a1sQ3ohfcpzpRLH8uuc5/KVDFneH6jtAJLFGafpzpMRO6DzJ6AvXKze9LfFMrIHVQ==}
-    engines: {node: '>=12'}
-    cpu: [s390x]
-    os: [linux]
-    requiresBuild: true
-    dev: true
-    optional: true
-
-  /@esbuild/linux-x64@0.18.20:
-    resolution: {integrity: sha512-UYqiqemphJcNsFEskc73jQ7B9jgwjWrSayxawS6UVFZGWrAAtkzjxSqnoclCXxWtfwLdzU+vTpcNYhpn43uP1w==}
-    engines: {node: '>=12'}
-    cpu: [x64]
-    os: [linux]
-    requiresBuild: true
-    dev: true
-    optional: true
-
-  /@esbuild/netbsd-x64@0.18.20:
-    resolution: {integrity: sha512-iO1c++VP6xUBUmltHZoMtCUdPlnPGdBom6IrO4gyKPFFVBKioIImVooR5I83nTew5UOYrk3gIJhbZh8X44y06A==}
-    engines: {node: '>=12'}
-    cpu: [x64]
-    os: [netbsd]
-    requiresBuild: true
-    dev: true
-    optional: true
-
-  /@esbuild/openbsd-x64@0.18.20:
-    resolution: {integrity: sha512-e5e4YSsuQfX4cxcygw/UCPIEP6wbIL+se3sxPdCiMbFLBWu0eiZOJ7WoD+ptCLrmjZBK1Wk7I6D/I3NglUGOxg==}
-    engines: {node: '>=12'}
-    cpu: [x64]
-    os: [openbsd]
-    requiresBuild: true
-    dev: true
-    optional: true
-
-  /@esbuild/sunos-x64@0.18.20:
-    resolution: {integrity: sha512-kDbFRFp0YpTQVVrqUd5FTYmWo45zGaXe0X8E1G/LKFC0v8x0vWrhOWSLITcCn63lmZIxfOMXtCfti/RxN/0wnQ==}
-    engines: {node: '>=12'}
-    cpu: [x64]
-    os: [sunos]
-    requiresBuild: true
-    dev: true
-    optional: true
-
-  /@esbuild/win32-arm64@0.18.20:
-    resolution: {integrity: sha512-ddYFR6ItYgoaq4v4JmQQaAI5s7npztfV4Ag6NrhiaW0RrnOXqBkgwZLofVTlq1daVTQNhtI5oieTvkRPfZrePg==}
-    engines: {node: '>=12'}
-    cpu: [arm64]
-    os: [win32]
-    requiresBuild: true
-    dev: true
-    optional: true
-
-  /@esbuild/win32-ia32@0.18.20:
-    resolution: {integrity: sha512-Wv7QBi3ID/rROT08SABTS7eV4hX26sVduqDOTe1MvGMjNd3EjOz4b7zeexIR62GTIEKrfJXKL9LFxTYgkyeu7g==}
-    engines: {node: '>=12'}
-    cpu: [ia32]
-    os: [win32]
-    requiresBuild: true
-    dev: true
-    optional: true
-
-  /@esbuild/win32-x64@0.18.20:
-    resolution: {integrity: sha512-kTdfRcSiDfQca/y9QIkng02avJ+NCaQvrMejlsB3RRv5sE9rRoeBPISaZpKxHELzRxZyLvNts1P27W3wV+8geQ==}
-    engines: {node: '>=12'}
-    cpu: [x64]
-    os: [win32]
-    requiresBuild: true
-    dev: true
     optional: true
 
   /@eslint-community/eslint-utils@4.4.0(eslint@8.36.0):
@@ -1092,10 +432,6 @@
     resolution: {integrity: sha512-Q50WWRslscwtZmrnpP+l5+bMyvv0K1s5XDreCSoor+bnz3aYadUUL2fIoZD9I+4glXW+BsqVKpDu/e4dnlk63A==}
     dev: false
 
-  /@next/env@13.4.8-canary.14:
-    resolution: {integrity: sha512-av9eOV3L1FpoH3P67JnfOIZxNEWbp4xak52XXbR9I96XN0haCeBbyGXseBOpf9DWT9MZHh7zeCciiW+07MCf9Q==}
-    dev: false
-
   /@next/eslint-plugin-next@13.2.4:
     resolution: {integrity: sha512-ck1lI+7r1mMJpqLNa3LJ5pxCfOB1lfJncKmRJeJxcJqcngaFwylreLP7da6Rrjr6u2gVRTfmnkSkjc80IiQCwQ==}
     dependencies:
@@ -1111,22 +447,8 @@
     dev: false
     optional: true
 
-<<<<<<< HEAD
-  /@next/swc-darwin-arm64@13.4.8-canary.14:
-    resolution: {integrity: sha512-A/cp3mfSky9KaE883tWc0rM8Cvx/u/F/Fp15vYVrhtr0ZmFfF5Dz31yxN9hU846f+peZXZLKJYfz2g6vKjMtfg==}
-    engines: {node: '>= 10'}
-    cpu: [arm64]
-    os: [darwin]
-    requiresBuild: true
-    dev: false
-    optional: true
-
-  /@next/swc-darwin-x64@13.4.10-canary.0:
-    resolution: {integrity: sha512-bm5pJejXtNuROmG1xePzmEOiFCBPAQYOBV3d0Jc4UPe8iJMHF0G/REKyaobFds5Oz0rd7O+WUqX4mx8/Mnf/eQ==}
-=======
   /@next/swc-darwin-x64@13.4.20-canary.9:
     resolution: {integrity: sha512-4bwue/rziLzK0/kET7Ls7kEIOPQaINFw06EdWwULB4/d1p7YaeR/zPRAvewuktF2WDlG/TK6QC1a7qu2Oz+G7w==}
->>>>>>> dba0eb17
     engines: {node: '>= 10'}
     cpu: [x64]
     os: [darwin]
@@ -1134,22 +456,8 @@
     dev: false
     optional: true
 
-<<<<<<< HEAD
-  /@next/swc-darwin-x64@13.4.8-canary.14:
-    resolution: {integrity: sha512-TZVVp77rBFTRzM/ikhWtEcJSu0vdWoflNexiSRyM+IdGRO/p04zTHSshJTQYVwWlkJNULCmQefkvMwaOdWQlDw==}
-    engines: {node: '>= 10'}
-    cpu: [x64]
-    os: [darwin]
-    requiresBuild: true
-    dev: false
-    optional: true
-
-  /@next/swc-linux-arm64-gnu@13.4.10-canary.0:
-    resolution: {integrity: sha512-u4OtqbLYW2srSsybJrc4Dv2m+iJy9trAzUApPfRkV9KbOPKhne4oHwziKfoRIfgBdQdVacbZ/kl02hn7VWgoeQ==}
-=======
   /@next/swc-linux-arm64-gnu@13.4.20-canary.9:
     resolution: {integrity: sha512-rGSLeEjKemKMszYyj6k2XSPZOO1egQDfrgrPZbm/AMzaKzOH48ZLyIYxPaphT+SHFu6+d+e8aVKqY0dy3loeBQ==}
->>>>>>> dba0eb17
     engines: {node: '>= 10'}
     cpu: [arm64]
     os: [linux]
@@ -1157,9 +465,8 @@
     dev: false
     optional: true
 
-<<<<<<< HEAD
-  /@next/swc-linux-arm64-gnu@13.4.8-canary.14:
-    resolution: {integrity: sha512-JmklSwdTFPRff5AE1Krw/M3KFi/SvqVi1+MdSI+tAFjTHp54DZGqOWIHFUJey9RrvE3B4ln3ySrKqolU3oBrjA==}
+  /@next/swc-linux-arm64-musl@13.4.20-canary.9:
+    resolution: {integrity: sha512-MQZIobWWQnUZV+9y2rRbACNwrwu5kEO7HRyJZziyLHm2fjA79GzXqg5TroL311Ju1qo+zLsgt1+J199DV5WPvA==}
     engines: {node: '>= 10'}
     cpu: [arm64]
     os: [linux]
@@ -1167,35 +474,8 @@
     dev: false
     optional: true
 
-  /@next/swc-linux-arm64-musl@13.4.10-canary.0:
-    resolution: {integrity: sha512-VxZ1etsSaL507WQ6xQAdaGju3ueFR623wi/1/ZxWxfGGPqyPn2LwL2Fbx8PDLv9gH6EKZdQG8lRXdUlV/LVPLw==}
-=======
-  /@next/swc-linux-arm64-musl@13.4.20-canary.9:
-    resolution: {integrity: sha512-MQZIobWWQnUZV+9y2rRbACNwrwu5kEO7HRyJZziyLHm2fjA79GzXqg5TroL311Ju1qo+zLsgt1+J199DV5WPvA==}
->>>>>>> dba0eb17
-    engines: {node: '>= 10'}
-    cpu: [arm64]
-    os: [linux]
-    requiresBuild: true
-    dev: false
-    optional: true
-
-<<<<<<< HEAD
-  /@next/swc-linux-arm64-musl@13.4.8-canary.14:
-    resolution: {integrity: sha512-fXaAnWqUtXevw6K70aW00hCYrTWngdmcqfLPrVTsoZaHZEUXROzeQxKmPHgNAshVhCywJKNPDBQgRvv0KBTU3w==}
-    engines: {node: '>= 10'}
-    cpu: [arm64]
-    os: [linux]
-    requiresBuild: true
-    dev: false
-    optional: true
-
-  /@next/swc-linux-x64-gnu@13.4.10-canary.0:
-    resolution: {integrity: sha512-zHSMxQtk+lH/TjY7O6vZjHPA/fE258tHA3MCbzSYMTFwFRwOS5T3bUu/9I6GLRVzVJb2EVPEtSBJKAFdwBttYA==}
-=======
   /@next/swc-linux-x64-gnu@13.4.20-canary.9:
     resolution: {integrity: sha512-j7fIcegeH9CSfCSE1B14jJCJ+oD8y8+LLcNFxDXkU6KbnEMxetWTeN2TR3CGSTUg6ubmdJbtDh4ZKB3GbNiczw==}
->>>>>>> dba0eb17
     engines: {node: '>= 10'}
     cpu: [x64]
     os: [linux]
@@ -1203,9 +483,8 @@
     dev: false
     optional: true
 
-<<<<<<< HEAD
-  /@next/swc-linux-x64-gnu@13.4.8-canary.14:
-    resolution: {integrity: sha512-1cN3Ql5/o9oMRTOdcKZOnlXUfPLeHios7+fw3OEtoieYEAL3k+sw8QIj4DMDn8hSaWfjT+m8FNjZE6SxEqX+sQ==}
+  /@next/swc-linux-x64-musl@13.4.20-canary.9:
+    resolution: {integrity: sha512-FGBZrptyWM1q4/DoclR7WXcigX5rS+i+0Qo/rxFQ7YCPWOV++XsCFG7JKePXsbR/XXNlgiaZF1NLYpJQZCkTzg==}
     engines: {node: '>= 10'}
     cpu: [x64]
     os: [linux]
@@ -1213,35 +492,8 @@
     dev: false
     optional: true
 
-  /@next/swc-linux-x64-musl@13.4.10-canary.0:
-    resolution: {integrity: sha512-FC50Pvfy0v/FB84DfSSgESrhUUxeqCMkLpIkjMCCwOoaGiMc9RjToOjT5OZj2M1dik472MKdpKkh1+sou+7CUw==}
-=======
-  /@next/swc-linux-x64-musl@13.4.20-canary.9:
-    resolution: {integrity: sha512-FGBZrptyWM1q4/DoclR7WXcigX5rS+i+0Qo/rxFQ7YCPWOV++XsCFG7JKePXsbR/XXNlgiaZF1NLYpJQZCkTzg==}
->>>>>>> dba0eb17
-    engines: {node: '>= 10'}
-    cpu: [x64]
-    os: [linux]
-    requiresBuild: true
-    dev: false
-    optional: true
-
-<<<<<<< HEAD
-  /@next/swc-linux-x64-musl@13.4.8-canary.14:
-    resolution: {integrity: sha512-+fRVjUquYmG5kpRPuCGhS65EWlFaPTPCL/SpmhkMRPCdgmZq5fq4L84TvMW4dj5KyFcIi6nckZ8RSi3NP8bCGg==}
-    engines: {node: '>= 10'}
-    cpu: [x64]
-    os: [linux]
-    requiresBuild: true
-    dev: false
-    optional: true
-
-  /@next/swc-win32-arm64-msvc@13.4.10-canary.0:
-    resolution: {integrity: sha512-W/GV3UusZZczoDimCJWTxXQk62iwAAjDuVvISSLXuxuOGrRuJkHaRQQnTsN7pECRANDRIBiGDecawMuWz1iFOw==}
-=======
   /@next/swc-win32-arm64-msvc@13.4.20-canary.9:
     resolution: {integrity: sha512-Wvcc6hxqlLQy6tCqzl7zkM8Qzy7t/9qAQYODofYJbhVbghxjP/2/4TTMTPR3H2wILBXftq1RiPC+Z28VioQtxQ==}
->>>>>>> dba0eb17
     engines: {node: '>= 10'}
     cpu: [arm64]
     os: [win32]
@@ -1249,22 +501,8 @@
     dev: false
     optional: true
 
-<<<<<<< HEAD
-  /@next/swc-win32-arm64-msvc@13.4.8-canary.14:
-    resolution: {integrity: sha512-BE2HFOW0GJGnnNRhJ1whFDyLJeWWlJI6SZpU0qMgXxaAuS74cBmlBm8M2nKgc0kmBmCsJ+GjTASAU+ZGpGlMBA==}
-    engines: {node: '>= 10'}
-    cpu: [arm64]
-    os: [win32]
-    requiresBuild: true
-    dev: false
-    optional: true
-
-  /@next/swc-win32-ia32-msvc@13.4.10-canary.0:
-    resolution: {integrity: sha512-LBbVkr3DaC8YWndxBUk22BbXRPd2OEjP40u/lpQQZnYQBiAHRBH7GRaPUOyTR1uSAjsmwKKtGPD6GYkn1nWOtg==}
-=======
   /@next/swc-win32-ia32-msvc@13.4.20-canary.9:
     resolution: {integrity: sha512-k68OFoylxWcdKNfEJOjSoO/apwawbSpPM4mFAmDzte04JMrRCWXZhW4urHGH1NGgGCF6mL7Ep9gxntC3mYue4w==}
->>>>>>> dba0eb17
     engines: {node: '>= 10'}
     cpu: [ia32]
     os: [win32]
@@ -1272,31 +510,8 @@
     dev: false
     optional: true
 
-<<<<<<< HEAD
-  /@next/swc-win32-ia32-msvc@13.4.8-canary.14:
-    resolution: {integrity: sha512-YbJ7PI5XRn5ybg8BUPICGnzr9YqaAFWlz0Nxl73Y84Xa1o4AXzylFh1mnjpaS/TSx2vWyPkhaNVU9MjcIxrx8A==}
-    engines: {node: '>= 10'}
-    cpu: [ia32]
-    os: [win32]
-    requiresBuild: true
-    dev: false
-    optional: true
-
-  /@next/swc-win32-x64-msvc@13.4.10-canary.0:
-    resolution: {integrity: sha512-jk5naKdJ0M7Bv3NRRysJu8sKDKsUqvUZYVjTyKPSYv0dKU0sdLsCO/gOcvi+Zs1i8vkS6h+yIrKxMyvM++CNGQ==}
-=======
   /@next/swc-win32-x64-msvc@13.4.20-canary.9:
     resolution: {integrity: sha512-xO1fGefH5mZKbKTjp1q9FSsNYomzleSG2PG99ARUDnxKDrfIP2kYeFDVxbVOOGK9IZJuQfKkhBZesegeCZLncg==}
->>>>>>> dba0eb17
-    engines: {node: '>= 10'}
-    cpu: [x64]
-    os: [win32]
-    requiresBuild: true
-    dev: false
-    optional: true
-
-  /@next/swc-win32-x64-msvc@13.4.8-canary.14:
-    resolution: {integrity: sha512-mfZp/OIWP69UxBxgfFeFsSJYvIYBGYSePaoVXb/fTcNwkHEFyolCVZPeCAChM7GbOh2u3PJ9MMhPSEhQSDPIXg==}
     engines: {node: '>= 10'}
     cpu: [x64]
     os: [win32]
@@ -2727,6 +1942,7 @@
   /array-union@2.1.0:
     resolution: {integrity: sha512-HGyxoOTYUyCM6stUe6EJgnd4EoewAI7zMdfqO+kGjnlZmBDz/cR5pf8r/cR4Wq60sL/p0IkcjUEEPwS3GFrIyw==}
     engines: {node: '>=8'}
+    dev: false
 
   /array.prototype.findlastindex@1.2.2:
     resolution: {integrity: sha512-tb5thFFlUcp7NdNF6/MpDk/1r/4awWG1FIz3YqDf+/zJSTezBb+/5WViH41obXULHVpDzoiCLpJ/ZO9YbJMsdw==}
@@ -2857,27 +2073,12 @@
       update-browserslist-db: 1.0.11(browserslist@4.21.10)
     dev: true
 
-  /bundle-require@4.0.1(esbuild@0.18.20):
-    resolution: {integrity: sha512-9NQkRHlNdNpDBGmLpngF3EFDcwodhMUuLz9PaWYciVcQF9SE4LFjM2DB/xV1Li5JiuDMv7ZUWuC3rGbqR0MAXQ==}
-    engines: {node: ^12.20.0 || ^14.13.1 || >=16.0.0}
-    peerDependencies:
-      esbuild: '>=0.17'
-    dependencies:
-      esbuild: 0.18.20
-      load-tsconfig: 0.2.5
-    dev: true
-
   /busboy@1.6.0:
     resolution: {integrity: sha512-8SFQbg/0hQ9xy3UNTB0YEnsNBbWfhf7RtnzpL7TkBiTBRfrQ9Fxcnz7VJsleJpyp6rVLvXiuORqjlHi5q+PYuA==}
     engines: {node: '>=10.16.0'}
     dependencies:
       streamsearch: 1.1.0
     dev: false
-
-  /cac@6.7.14:
-    resolution: {integrity: sha512-b6Ilus+c3RrdDk+JhLKUAQfzzgLEPy6wcXqS7f/xe1EETvsDP6GORG7SFuOs6cID5YkqchW/LXZbX5bc8j7ZcQ==}
-    engines: {node: '>=8'}
-    dev: true
 
   /call-bind@1.0.2:
     resolution: {integrity: sha512-7O+FbCihrB5WGbFYesctwmTKae6rOiIzmz1icreWJ+0aA7LJfuqhEso2T9ncpcFtzMQtzXf2QGGueWJGTYsqrA==}
@@ -3027,6 +2228,7 @@
       path-key: 3.1.1
       shebang-command: 2.0.0
       which: 2.0.2
+    dev: false
 
   /crypt@0.0.2:
     resolution: {integrity: sha512-mCxBlsHFYh9C+HVpiEacem8FEBnMXgU9gy4zmNC+SXAZNB/1idgp/aulFJ4FgCi7GPEVbfyng092GqL2k2rmow==}
@@ -3177,6 +2379,7 @@
     engines: {node: '>=8'}
     dependencies:
       path-type: 4.0.0
+    dev: false
 
   /dlv@1.1.3:
     resolution: {integrity: sha512-+HlytyjlPKnIG8XuRG8WvmBP8xs8P71y+SKKS6ZXWoEgLuePxtDoUEiH7WkdePWrQ5JBpE6aoVqfZfJUQkjXwA==}
@@ -3294,36 +2497,6 @@
       is-callable: 1.2.7
       is-date-object: 1.0.5
       is-symbol: 1.0.4
-
-  /esbuild@0.18.20:
-    resolution: {integrity: sha512-ceqxoedUrcayh7Y7ZX6NdbbDzGROiyVBgC4PriJThBKSVPWnnFHZAkfI1lJT8QFkOwH4qOS2SJkS4wvpGl8BpA==}
-    engines: {node: '>=12'}
-    hasBin: true
-    requiresBuild: true
-    optionalDependencies:
-      '@esbuild/android-arm': 0.18.20
-      '@esbuild/android-arm64': 0.18.20
-      '@esbuild/android-x64': 0.18.20
-      '@esbuild/darwin-arm64': 0.18.20
-      '@esbuild/darwin-x64': 0.18.20
-      '@esbuild/freebsd-arm64': 0.18.20
-      '@esbuild/freebsd-x64': 0.18.20
-      '@esbuild/linux-arm': 0.18.20
-      '@esbuild/linux-arm64': 0.18.20
-      '@esbuild/linux-ia32': 0.18.20
-      '@esbuild/linux-loong64': 0.18.20
-      '@esbuild/linux-mips64el': 0.18.20
-      '@esbuild/linux-ppc64': 0.18.20
-      '@esbuild/linux-riscv64': 0.18.20
-      '@esbuild/linux-s390x': 0.18.20
-      '@esbuild/linux-x64': 0.18.20
-      '@esbuild/netbsd-x64': 0.18.20
-      '@esbuild/openbsd-x64': 0.18.20
-      '@esbuild/sunos-x64': 0.18.20
-      '@esbuild/win32-arm64': 0.18.20
-      '@esbuild/win32-ia32': 0.18.20
-      '@esbuild/win32-x64': 0.18.20
-    dev: true
 
   /escalade@3.1.1:
     resolution: {integrity: sha512-k0er2gUkLf8O0zKJiAhmkTnJlTvINGv7ygDNPbeIsX/TJjGJZHuh9B2UxbsaEkmlEo9MfhrSzmhIlhRlI2GXnw==}
@@ -3665,21 +2838,6 @@
     engines: {node: '>=14.18'}
     dev: false
 
-  /execa@5.1.1:
-    resolution: {integrity: sha512-8uSpZZocAZRBAPIEINJj3Lo9HyGitllczc27Eh5YYojjMFMn8yHMDMaUHE2Jqfq05D/wucwI4JGURyXt1vchyg==}
-    engines: {node: '>=10'}
-    dependencies:
-      cross-spawn: 7.0.3
-      get-stream: 6.0.1
-      human-signals: 2.1.0
-      is-stream: 2.0.1
-      merge-stream: 2.0.0
-      npm-run-path: 4.0.1
-      onetime: 5.1.2
-      signal-exit: 3.0.7
-      strip-final-newline: 2.0.0
-    dev: true
-
   /extend@3.0.2:
     resolution: {integrity: sha512-fjquC59cD7CyW6urNXK0FBufkZcoiGG80wTuPujX590cB5Ttln20E2UB4S/WARVqhXffZl2LNgS+gQdPIIim/g==}
     dev: false
@@ -3849,11 +3007,6 @@
     resolution: {integrity: sha512-FJhYRoDaiatfEkUK8HKlicmu/3SGFD51q3itKDGoSTysQJBnfOcxU5GxnhE1E6soB76MbT0MBtnKJuXyAx+96Q==}
     engines: {node: '>=6'}
     dev: false
-
-  /get-stream@6.0.1:
-    resolution: {integrity: sha512-ts6Wi+2j3jQjqi70w5AlN8DFnkSwC+MqmxEzdEALB2qXZYV3X/b1CTfgPLGJNMeAWxdPfU8FO1ms3NUfaHCPYg==}
-    engines: {node: '>=10'}
-    dev: true
 
   /get-symbol-description@1.0.0:
     resolution: {integrity: sha512-2EmdH1YvIQiZpltCNgkuiUnyukzxM/R6NDJX31Ke3BG1Nq5b0S2PhX59UKi9vZpPDQVdqn+1IcaAwnzTT5vCjw==}
@@ -3939,6 +3092,7 @@
       ignore: 5.2.4
       merge2: 1.4.1
       slash: 3.0.0
+    dev: false
 
   /gopd@1.0.1:
     resolution: {integrity: sha512-d65bNlIadxvpb/A2abVdlqKqV563juRnZ1Wtk6s1sIR8uNsXR70xqIzVqxVf1eTqDunwT2MkczEeaezCKTZhwA==}
@@ -4023,18 +3177,11 @@
       - supports-color
     dev: false
 
-<<<<<<< HEAD
-  /human-signals@2.1.0:
-    resolution: {integrity: sha512-B4FFZ6q/T2jhhksgkbEW3HBvWIfDW85snkQgawt07S7J5QXTk6BkNV+0yAeZrM5QpMAdYlocGoljn0sJ/WQkFw==}
-    engines: {node: '>=10.17.0'}
-    dev: true
-=======
   /humanize-ms@1.2.1:
     resolution: {integrity: sha512-Fl70vYtsAFb/C06PTS9dZBo7ihau+Tu/DNCk/OyHhea07S+aeMWpFFkUaXRa8fI+ScZbEI8dfSxwY7gxZ9SAVQ==}
     dependencies:
       ms: 2.1.3
     dev: false
->>>>>>> dba0eb17
 
   /iconv-lite@0.6.3:
     resolution: {integrity: sha512-4fCk79wshMdzMp2rH06qWrJE4iolqLhCUH+OiuIgU++RB0+94NlDL81atO7GX55uUKueo0txHNtvEyI6D7WdMw==}
@@ -4046,6 +3193,7 @@
   /ignore@5.2.4:
     resolution: {integrity: sha512-MAb38BcSbH0eHNBxn7ql2NH/kX33OkB3lZ1BNdh7ENeRChHTYsTvWrMubiIAMNS2llXEEgZ1MUOBtXChP3kaFQ==}
     engines: {node: '>= 4'}
+    dev: false
 
   /import-fresh@3.3.0:
     resolution: {integrity: sha512-veYYhQa+D1QBKznvhUHxb8faxlrwUnxseDAbAp457E0wLNio2bOSKnjYDhMj+YiAq61xrMGhQk9iXVk5FzgQMw==}
@@ -4212,11 +3360,6 @@
     dependencies:
       call-bind: 1.0.2
 
-  /is-stream@2.0.1:
-    resolution: {integrity: sha512-hFoiJiTl63nn+kstHGBtewWSKnQLpyb155KHheA1l39uvtO9nWIop1p3udqPcUd/xbF1VLMO4n7OI6p7RbngDg==}
-    engines: {node: '>=8'}
-    dev: true
-
   /is-string@1.0.7:
     resolution: {integrity: sha512-tE2UXzivje6ofPW7l23cjDOMa09gb7xlAqG6jG5ej6uPV32TlWP3NKPigtaGeHNu9fohccRYvIiZMfOOnOYUtg==}
     engines: {node: '>= 0.4'}
@@ -4249,6 +3392,7 @@
 
   /isexe@2.0.0:
     resolution: {integrity: sha512-RHxMLp9lnKHGHRng9QFhRCMbYAcVpn69smSGcq3f36xjgVVWThj4qqLbTLlq7Ssj8B+fIQ1EuCEGI2lKsyQeIw==}
+    dev: false
 
   /isobject@3.0.1:
     resolution: {integrity: sha512-WhB9zCku7EGTj/HQQRz5aUQEUeoQZH2bWcltRErOpymJ4boYE6wL9Tbr23krRPSZ+C5zqNSrSw+Cc7sZZ4b7vg==}
@@ -4326,11 +3470,6 @@
   /jiti@1.19.1:
     resolution: {integrity: sha512-oVhqoRDaBXf7sjkll95LHVS6Myyyb1zaunVwk4Z0+WPSW4gjS0pl01zYKHScTuyEhQsFxV5L4DR5r+YqSyqyyg==}
     hasBin: true
-    dev: true
-
-  /joycon@3.1.1:
-    resolution: {integrity: sha512-34wB/Y7MW7bzjKRjUKTa46I2Z7eV62Rkhva+KkopW7Qvv/OSWBqvkSY7vusOPrNuZcUG3tApvdVgNB8POj3SPw==}
-    engines: {node: '>=10'}
     dev: true
 
   /js-sdsl@4.4.2:
@@ -4474,11 +3613,6 @@
     resolution: {integrity: sha512-zFN/CTVmbcVef+WaDXT63dNzzkfRBKT1j464NJQkV7iSgJU0sLBus9W0HBwnXK13/hf168pbrx/V/bjEHOXNHA==}
     dev: false
 
-  /load-tsconfig@0.2.5:
-    resolution: {integrity: sha512-IXO6OCs9yg8tMKzfPZ1YmheJbZCiEsnBdcB03l0OcfK9prKnJb96siuHCr5Fl37/yo9DnKU+TLpxzTUspw9shg==}
-    engines: {node: ^12.20.0 || ^14.13.1 || >=16.0.0}
-    dev: true
-
   /locate-character@3.0.0:
     resolution: {integrity: sha512-SW13ws7BjaeJ6p7Q6CO2nchbYEc3X3J6WrmTTDto7yMPqVSZTUyY5Tjbid+Ab8gLnATtygYtiDIJGQRRn2ZOiA==}
     dev: false
@@ -4500,10 +3634,6 @@
 
   /lodash.merge@4.6.2:
     resolution: {integrity: sha512-0KpjqXRVvrYyCsX1swR/XTK0va6VQkQM6MNo7PqW77ByjAhoARA8EfrP1N4+KlKj8YS0ZUCtRT/YUuhyYDujIQ==}
-
-  /lodash.sortby@4.7.0:
-    resolution: {integrity: sha512-HDWXG8isMntAyRF5vZ7xKuEvOhT4AhlRt/3czTSjvGUxjYCBVRQY48ViDHyfYz9VIoBkW4TMGQNapx+l3RUwdA==}
-    dev: true
 
   /loose-envify@1.4.0:
     resolution: {integrity: sha512-lyuxPGr/Wfhrlem2CL/UcnUc1zcqKAImBDzukY7Y5F/yQiNdko6+fRLevlw1HgMySw7f611UIY408EtxRSoK3Q==}
@@ -4614,10 +3744,6 @@
   /mdurl@1.0.1:
     resolution: {integrity: sha512-/sKlQJCBYVY9Ers9hqzKou4H6V5UWc/M59TH2dvkt+84itfnq7uFOMLpOiOS4ujvHP4etln18fmIxA5R5fll0g==}
     dev: false
-
-  /merge-stream@2.0.0:
-    resolution: {integrity: sha512-abv/qOcuPfk3URPfDzmZU1LKmuw8kT+0nIHvKrKgFrwifol/doWcdA4ZqsWQ8ENrFKkd67Mfpo/LovbIUsbt3w==}
-    dev: true
 
   /merge2@1.4.1:
     resolution: {integrity: sha512-8q7VEgMJW4J8tcfVPy8g09NcQwZdbwFEqhe/WZkoIzjn/3TGDwtOCYtXGxA3O8tPzpczCCDgv+P2P5y00ZJOOg==}
@@ -4814,11 +3940,6 @@
     engines: {node: '>= 0.6'}
     dependencies:
       mime-db: 1.52.0
-
-  /mimic-fn@2.1.0:
-    resolution: {integrity: sha512-OqbOk5oEQeAZ8WXWydlu9HJjz9WVdEIvamMCcXmuqUYjTknH/sqsWvhQ3vgwKFRR1HpjvNBKQ37nbJgYzGqGcg==}
-    engines: {node: '>=6'}
-    dev: true
 
   /minimatch@3.1.2:
     resolution: {integrity: sha512-J7p63hRiAjw1NDEww1W7i37+ByIrOWO5XQQAzZ3VOcL0PNybwpfmV/N05zFAzwQ9USyEcX6t3UO+K5aqBQOIHw==}
@@ -4910,53 +4031,9 @@
       - babel-plugin-macros
     dev: false
 
-<<<<<<< HEAD
-  /next@13.4.8-canary.14(react-dom@18.2.0)(react@18.2.0):
-    resolution: {integrity: sha512-9JYbuTAlcLp+pDAHJr4NYk5S7f13LH4RhH8WNrOA9i9je5sc50OlveInV6bUQdCALo4vYi13rFOEHlc9KmIddA==}
-    engines: {node: '>=16.8.0'}
-    hasBin: true
-    peerDependencies:
-      '@opentelemetry/api': ^1.1.0
-      fibers: '>= 3.1.0'
-      react: ^18.2.0
-      react-dom: ^18.2.0
-      sass: ^1.3.0
-    peerDependenciesMeta:
-      '@opentelemetry/api':
-        optional: true
-      fibers:
-        optional: true
-      sass:
-        optional: true
-    dependencies:
-      '@next/env': 13.4.8-canary.14
-      '@swc/helpers': 0.5.1
-      busboy: 1.6.0
-      caniuse-lite: 1.0.30001519
-      postcss: 8.4.14
-      react: 18.2.0
-      react-dom: 18.2.0(react@18.2.0)
-      styled-jsx: 5.1.1(react@18.2.0)
-      watchpack: 2.4.0
-      zod: 3.21.4
-    optionalDependencies:
-      '@next/swc-darwin-arm64': 13.4.8-canary.14
-      '@next/swc-darwin-x64': 13.4.8-canary.14
-      '@next/swc-linux-arm64-gnu': 13.4.8-canary.14
-      '@next/swc-linux-arm64-musl': 13.4.8-canary.14
-      '@next/swc-linux-x64-gnu': 13.4.8-canary.14
-      '@next/swc-linux-x64-musl': 13.4.8-canary.14
-      '@next/swc-win32-arm64-msvc': 13.4.8-canary.14
-      '@next/swc-win32-ia32-msvc': 13.4.8-canary.14
-      '@next/swc-win32-x64-msvc': 13.4.8-canary.14
-    transitivePeerDependencies:
-      - '@babel/core'
-      - babel-plugin-macros
-=======
   /node-domexception@1.0.0:
     resolution: {integrity: sha512-/jKZoMpw0F8GRwl4/eLROPA3cfcXtLApP0QzLmUT/HuPCZWyB7IY9ZrMeKw2O/nFIqPQB3PVM9aYm0F312AXDQ==}
     engines: {node: '>=10.5.0'}
->>>>>>> dba0eb17
     dev: false
 
   /node-fetch@2.6.12:
@@ -4982,13 +4059,6 @@
   /normalize-range@0.1.2:
     resolution: {integrity: sha512-bdok/XvKII3nUpklnV6P2hxtMNrCboOjAcyBuQnWEhO665FwrSNRxU+AqpsyvO6LgGYPspN+lu5CLtw4jPRKNA==}
     engines: {node: '>=0.10.0'}
-    dev: true
-
-  /npm-run-path@4.0.1:
-    resolution: {integrity: sha512-S48WzZW777zhNIrn7gxOlISNAqi9ZC/uQFnRdbeIHhZhCA6UqpkOT8T1G7BvfdgP4Er8gF4sUbaS0i7QvIfCWw==}
-    engines: {node: '>=8'}
-    dependencies:
-      path-key: 3.1.1
     dev: true
 
   /nwsapi@2.2.7:
@@ -5081,13 +4151,6 @@
     resolution: {integrity: sha512-lNaJgI+2Q5URQBkccEKHTQOPaXdUxnZZElQTZY0MFUAuaEqe1E+Nyvgdz/aIyNi6Z9MzO5dv1H8n58/GELp3+w==}
     dependencies:
       wrappy: 1.0.2
-
-  /onetime@5.1.2:
-    resolution: {integrity: sha512-kbpaSSGJTWdAY5KPVeMOKXSrPtr8C8C7wodJbcsd51jRnmD+GZu8Y0VoU6Dm5Z4vWr0Ig/1NKuWRKf7j5aaYSg==}
-    engines: {node: '>=6'}
-    dependencies:
-      mimic-fn: 2.1.0
-    dev: true
 
   /openai-edge@1.2.2:
     resolution: {integrity: sha512-C3/Ao9Hkx5uBPv9YFBpX/x59XMPgPUU4dyGg/0J2sOJ7O9D98kD+lfdOc7v/60oYo5xzMGct80uFkYLH+X2qgw==}
@@ -5178,6 +4241,7 @@
   /path-key@3.1.1:
     resolution: {integrity: sha512-ojmeN0qd+y0jszEtoY48r0Peq5dwMEkIlCOu6Q5f41lfkswXuKtYrhgoTpLnyIcHm24Uhqx+5Tqm2InSwLhE6Q==}
     engines: {node: '>=8'}
+    dev: false
 
   /path-parse@1.0.7:
     resolution: {integrity: sha512-LDJzPVEEEPR+y48z93A0Ed0yXb8pAByGWo/k5YYdYgpY2/2EsOsksJrq7lOHxryrVOn1ejG6oAp8ahvOIQD8sw==}
@@ -5185,6 +4249,7 @@
   /path-type@4.0.0:
     resolution: {integrity: sha512-gDKb8aZMDeD/tZWs9P6+q0J9Mwkdl6xMV8TjnGP3qJVJ06bdMgkbBlLU8IdfOsIsFz2BW1rNVT3XuNEl8zPAvw==}
     engines: {node: '>=8'}
+    dev: false
 
   /periscopic@3.1.0:
     resolution: {integrity: sha512-vKiQ8RRtkl9P+r/+oefh25C3fhybptkHKCZSPlcXiJux2tJF55GnEj3BVn4A5gKfq9NWWXXrxkHBwVPUfH0opw==}
@@ -5540,6 +4605,7 @@
   /punycode@2.3.0:
     resolution: {integrity: sha512-rRV+zQD8tVFys26lAGR9WUuS4iUAngJScM+ZRSKtvl5tKeZ2t5bvdNFdNHBW9FWR4guGHlgmsZ1G7BSm2wTbuA==}
     engines: {node: '>=6'}
+    dev: false
 
   /querystringify@2.2.0:
     resolution: {integrity: sha512-FIqgj2EUvTa7R50u0rGsyTftzjYmv/a3hO345bZNrqabNqjtgiDMgmo4mkUjd+nzU5oF3dClKqFIPUKybUyqoQ==}
@@ -5736,11 +4802,6 @@
     engines: {node: '>=4'}
     dev: false
 
-  /resolve-from@5.0.0:
-    resolution: {integrity: sha512-qYg9KP24dD5qka9J47d0aVky0N+b4fTU89LN9iDnjB5waksiC49rvMB0PrUJQGoTmH50XPiqOvAjDfaijGxYZw==}
-    engines: {node: '>=8'}
-    dev: true
-
   /resolve-pkg-maps@1.0.0:
     resolution: {integrity: sha512-seS2Tj26TBVOC2NIc2rOe2y2ZO7efxITtLZcGSOnHHNOQ7CkiUBfw0Iw2ck6xkIhPwLhKNLS8BO+hEpngQlqzw==}
     dev: false
@@ -5772,14 +4833,6 @@
     dependencies:
       glob: 7.2.3
     dev: false
-
-  /rollup@3.28.0:
-    resolution: {integrity: sha512-d7zhvo1OUY2SXSM6pfNjgD5+d0Nz87CUp4mt8l/GgVP3oBsPwzNvSzyu1me6BSG9JIgWNTVcafIXBIyM8yQ3yw==}
-    engines: {node: '>=14.18.0', npm: '>=8.0.0'}
-    hasBin: true
-    optionalDependencies:
-      fsevents: 2.3.2
-    dev: true
 
   /rope-sequence@1.3.4:
     resolution: {integrity: sha512-UT5EDe2cu2E/6O4igUr5PSFs23nvvukicWHx6GnOPlHAiiYbzNuCRQCuiUdHJQcqKalLKlrYJnjY0ySGsXNQXQ==}
@@ -5868,10 +4921,12 @@
     engines: {node: '>=8'}
     dependencies:
       shebang-regex: 3.0.0
+    dev: false
 
   /shebang-regex@3.0.0:
     resolution: {integrity: sha512-7++dFhtcx3353uBaq8DDR4NuxBetBzC7ZQOhmTQInHEd6bSrXdiEyzCvG07Z44UYdLShWUyXt5M/yhz8ekcb1A==}
     engines: {node: '>=8'}
+    dev: false
 
   /side-channel@1.0.4:
     resolution: {integrity: sha512-q5XPytqFEIKHkGdiMIrY10mvLRvnQh42/+GoBlFW3b2LXLE2xxJpZFdm94we0BaoV3RwJyGqg5wS7epxTv0Zvw==}
@@ -5880,13 +4935,10 @@
       get-intrinsic: 1.2.1
       object-inspect: 1.12.3
 
-  /signal-exit@3.0.7:
-    resolution: {integrity: sha512-wnD2ZE+l+SPC/uoS0vXeE9L1+0wuaMqKlfz9AMUo38JsyLSBWSFcHR1Rri62LZc12vLr1gb3jl7iwQhgwpAbGQ==}
-    dev: true
-
   /slash@3.0.0:
     resolution: {integrity: sha512-g9Q1haeby36OSStwb4ntCGGGaKsaVSjQ68fBxoQcutl5fS1vuY18H3wSt3jFyFtrkx+Kz0V1G85A4MyAdDMi2Q==}
     engines: {node: '>=8'}
+    dev: false
 
   /solid-js@1.7.10:
     resolution: {integrity: sha512-myc4UeC1DeQl4jfcA1bF0X4fUn3tDfHz7QGFMN9PJ77ldG7zzD0CtDz1a2u27gPBSFNjyNL/mJ0N9/6uCuh63A==}
@@ -5904,16 +4956,6 @@
     dependencies:
       solid-js: 1.7.10
       swr-store: 0.10.6
-    dev: false
-
-  /sonner@0.5.0(react-dom@18.2.0)(react@18.2.0):
-    resolution: {integrity: sha512-V5L4918wScYxpe3x1H92MV0vSkUqRREu8dwFf7dDTQmRMQ58r1vzSKCsULZ5HCTqxNkfCdhQXHf7rRMaj/MukQ==}
-    peerDependencies:
-      react: ^18.0.0
-      react-dom: ^18.0.0
-    dependencies:
-      react: 18.2.0
-      react-dom: 18.2.0(react@18.2.0)
     dev: false
 
   /sonner@0.6.2(react-dom@18.2.0)(react@18.2.0):
@@ -5936,13 +4978,6 @@
     requiresBuild: true
     dev: false
     optional: true
-
-  /source-map@0.8.0-beta.0:
-    resolution: {integrity: sha512-2ymg6oRBpebeZi9UUNsgQ89bhx01TcTkmNTGnNO88imTmbSgy4nfujrgVEFKWpMTEGA11EDkTt7mqObTPdigIA==}
-    engines: {node: '>= 8'}
-    dependencies:
-      whatwg-url: 7.1.0
-    dev: true
 
   /space-separated-tokens@2.0.2:
     resolution: {integrity: sha512-PEGlAwrG8yXGXRjW32fGbg66JAlOAwbObuqVoJpv/mRgoWDQfgH1wDPvtzWyUSNAXBGSk8h755YDbbcEy3SH2Q==}
@@ -6014,11 +5049,6 @@
     resolution: {integrity: sha512-vavAMRXOgBVNF6nyEEmL3DBK19iRpDcoIwW+swQ+CbGiu7lju6t+JklA1MHweoWtadgt4ISVUsXLyDq34ddcwA==}
     engines: {node: '>=4'}
     dev: false
-
-  /strip-final-newline@2.0.0:
-    resolution: {integrity: sha512-BrpvfNAE3dcvq7ll3xVumzjKjZQ5tI1sEUIKr3Uoks0XUl45St3FlatVqef9prk4jRDzhW6WZg+3bk93y6pLjA==}
-    engines: {node: '>=6'}
-    dev: true
 
   /strip-json-comments@3.1.1:
     resolution: {integrity: sha512-6fPc+R4ihwqP6N/aIv2f1gMH8lOVtWQHoqC4yK6oSDVVocumAsfCqjkXnqiYMhmMwS/mEHLp7Vehlt3ql6lEig==}
@@ -6246,23 +5276,12 @@
   /tr46@0.0.3:
     resolution: {integrity: sha512-N3WMsuqV66lT30CrXNbEjx4GEwlow3v6rr4mCcv6prnfwhS01rkgyFdjPNBYd9br7LpXV1+Emh01fHnq2Gdgrw==}
 
-  /tr46@1.0.1:
-    resolution: {integrity: sha512-dTpowEjclQ7Kgx5SdBkqRzVhERQXov8/l9Ft9dVM9fmg0W0KQSVaXX9T4i6twCPNtYiZM53lpSSUAwJbFPOHxA==}
-    dependencies:
-      punycode: 2.3.0
-    dev: true
-
   /tr46@3.0.0:
     resolution: {integrity: sha512-l7FvfAHlcmulp8kr+flpQZmVwtu7nfRV7NZujtN0OqES8EL4O4e0qqzL0DC5gAvx/ZC/9lk6rhcUwYvkBnBnYA==}
     engines: {node: '>=12'}
     dependencies:
       punycode: 2.3.0
     dev: false
-
-  /tree-kill@1.2.2:
-    resolution: {integrity: sha512-L0Orpi8qGpRG//Nd+H90vFB+3iHnue1zSSGmNOOCh1GLJ7rUKVwV2HvijphGQS2UmhUZewS9VgvxYIdgr+fG1A==}
-    hasBin: true
-    dev: true
 
   /trim-lines@3.0.1:
     resolution: {integrity: sha512-kRj8B+YHZCc9kQYdWfJB2/oUl9rA99qbowYYBtr4ui4mZyAQ2JpvVBd/6U2YloATfqBhBTSMhTpgBHtU0Mf3Rg==}
@@ -6293,43 +5312,6 @@
     resolution: {integrity: sha512-t0hLfiEKfMUoqhG+U1oid7Pva4bbDPHYfJNiB7BiIjRkj1pyC++4N3huJfqY6aRH6VTB0rvtzQwjM4K6qpfOig==}
     dev: false
 
-  /tsup@7.1.0(postcss@8.4.27)(typescript@4.9.5):
-    resolution: {integrity: sha512-mazl/GRAk70j8S43/AbSYXGgvRP54oQeX8Un4iZxzATHt0roW0t6HYDVZIXMw0ZQIpvr1nFMniIVnN5186lW7w==}
-    engines: {node: '>=16.14'}
-    hasBin: true
-    peerDependencies:
-      '@swc/core': ^1
-      postcss: ^8.4.12
-      typescript: '>=4.1.0'
-    peerDependenciesMeta:
-      '@swc/core':
-        optional: true
-      postcss:
-        optional: true
-      typescript:
-        optional: true
-    dependencies:
-      bundle-require: 4.0.1(esbuild@0.18.20)
-      cac: 6.7.14
-      chokidar: 3.5.3
-      debug: 4.3.4
-      esbuild: 0.18.20
-      execa: 5.1.1
-      globby: 11.1.0
-      joycon: 3.1.1
-      postcss: 8.4.27
-      postcss-load-config: 4.0.1(postcss@8.4.27)
-      resolve-from: 5.0.0
-      rollup: 3.28.0
-      source-map: 0.8.0-beta.0
-      sucrase: 3.34.0
-      tree-kill: 1.2.2
-      typescript: 4.9.5
-    transitivePeerDependencies:
-      - supports-color
-      - ts-node
-    dev: true
-
   /tsutils@3.21.0(typescript@4.9.5):
     resolution: {integrity: sha512-mHKK3iUXL+3UF6xL5k0PEhKRUBKPBCv/+RkEOpjRWxxx27KKRBmmA60A9pgOUvMi8GKhRMPEmjBRPzs2W7O1OA==}
     engines: {node: '>= 6'}
@@ -6339,67 +5321,6 @@
       tslib: 1.14.1
       typescript: 4.9.5
     dev: false
-
-  /turbo-darwin-64@1.9.3:
-    resolution: {integrity: sha512-0dFc2cWXl82kRE4Z+QqPHhbEFEpUZho1msHXHWbz5+PqLxn8FY0lEVOHkq5tgKNNEd5KnGyj33gC/bHhpZOk5g==}
-    cpu: [x64]
-    os: [darwin]
-    requiresBuild: true
-    dev: true
-    optional: true
-
-  /turbo-darwin-arm64@1.9.3:
-    resolution: {integrity: sha512-1cYbjqLBA2zYE1nbf/qVnEkrHa4PkJJbLo7hnuMuGM0bPzh4+AnTNe98gELhqI1mkTWBu/XAEeF5u6dgz0jLNA==}
-    cpu: [arm64]
-    os: [darwin]
-    requiresBuild: true
-    dev: true
-    optional: true
-
-  /turbo-linux-64@1.9.3:
-    resolution: {integrity: sha512-UuBPFefawEwpuxh5pM9Jqq3q4C8M0vYxVYlB3qea/nHQ80pxYq7ZcaLGEpb10SGnr3oMUUs1zZvkXWDNKCJb8Q==}
-    cpu: [x64]
-    os: [linux]
-    requiresBuild: true
-    dev: true
-    optional: true
-
-  /turbo-linux-arm64@1.9.3:
-    resolution: {integrity: sha512-vUrNGa3hyDtRh9W0MkO+l1dzP8Co2gKnOVmlJQW0hdpOlWlIh22nHNGGlICg+xFa2f9j4PbQlWTsc22c019s8Q==}
-    cpu: [arm64]
-    os: [linux]
-    requiresBuild: true
-    dev: true
-    optional: true
-
-  /turbo-windows-64@1.9.3:
-    resolution: {integrity: sha512-0BZ7YaHs6r+K4ksqWus1GKK3W45DuDqlmfjm/yuUbTEVc8szmMCs12vugU2Zi5GdrdJSYfoKfEJ/PeegSLIQGQ==}
-    cpu: [x64]
-    os: [win32]
-    requiresBuild: true
-    dev: true
-    optional: true
-
-  /turbo-windows-arm64@1.9.3:
-    resolution: {integrity: sha512-QJUYLSsxdXOsR1TquiOmLdAgtYcQ/RuSRpScGvnZb1hY0oLc7JWU0llkYB81wVtWs469y8H9O0cxbKwCZGR4RQ==}
-    cpu: [arm64]
-    os: [win32]
-    requiresBuild: true
-    dev: true
-    optional: true
-
-  /turbo@1.9.3:
-    resolution: {integrity: sha512-ID7mxmaLUPKG/hVkp+h0VuucB1U99RPCJD9cEuSEOdIPoSIuomcIClEJtKamUsdPLhLCud+BvapBNnhgh58Nzw==}
-    hasBin: true
-    requiresBuild: true
-    optionalDependencies:
-      turbo-darwin-64: 1.9.3
-      turbo-darwin-arm64: 1.9.3
-      turbo-linux-64: 1.9.3
-      turbo-linux-arm64: 1.9.3
-      turbo-windows-64: 1.9.3
-      turbo-windows-arm64: 1.9.3
-    dev: true
 
   /type-check@0.4.0:
     resolution: {integrity: sha512-XleUoc9uwGXqjWwXaUTZAmzMcFZ5858QA2vvx1Ur5xIcixXIP+8LnFDgRplU30us6teqdlskFfu+ae4K79Ooew==}
@@ -6461,6 +5382,7 @@
     resolution: {integrity: sha512-1FXk9E2Hm+QzZQ7z+McJiHL4NW1F2EzMu9Nq9i3zAaGqibafqYwCVU6WyWAuyQRRzOlxou8xZSyXLEN8oKj24g==}
     engines: {node: '>=4.2.0'}
     hasBin: true
+    dev: false
 
   /uc.micro@1.0.6:
     resolution: {integrity: sha512-8Y75pvTYkLJW2hWQHXxoqRgV7qb9B+9vFEtidML+7koHUFapnVJAZ6cKs+Qjz5Aw3aZWHMC6u0wJE3At+nSGwA==}
@@ -6680,10 +5602,6 @@
   /webidl-conversions@3.0.1:
     resolution: {integrity: sha512-2JAn3z8AR6rjK8Sm8orRC0h/bcl/DqL7tRPdGZ4I1CjdF+EaMLmYxBHyXuKL849eucPFhvBoxMsflfOb8kxaeQ==}
 
-  /webidl-conversions@4.0.2:
-    resolution: {integrity: sha512-YQ+BmxuTgd6UXZW3+ICGfyqRyHXVlD5GtQr5+qjiNW7bF0cqrzX500HVXPBOvgXb5YnzDd+h0zqyv61KUD7+Sg==}
-    dev: true
-
   /webidl-conversions@7.0.0:
     resolution: {integrity: sha512-VwddBukDzu71offAQR975unBIGqfKZpM+8ZX6ySk8nYhVoo5CYaZyzt3YBvYtRtO+aoGlqxPg/B87NGVZ/fu6g==}
     engines: {node: '>=12'}
@@ -6718,14 +5636,6 @@
     dependencies:
       tr46: 0.0.3
       webidl-conversions: 3.0.1
-
-  /whatwg-url@7.1.0:
-    resolution: {integrity: sha512-WUu7Rg1DroM7oQvGWfOiAK21n74Gg+T4elXEQYkOhtyLeWiJFoOGLXPKI/9gzIie9CtwVLm8wtw6YJdKyxSjeg==}
-    dependencies:
-      lodash.sortby: 4.7.0
-      tr46: 1.0.1
-      webidl-conversions: 4.0.2
-    dev: true
 
   /which-boxed-primitive@1.0.2:
     resolution: {integrity: sha512-bwZdv0AKLpplFY2KZRX6TvyuN7ojjr7lwkg6ml0roIy9YeuSr7JS372qlNW18UQYzgYK9ziGcerWqZOmEn9VNg==}
@@ -6752,6 +5662,7 @@
     hasBin: true
     dependencies:
       isexe: 2.0.0
+    dev: false
 
   /wrappy@1.0.2:
     resolution: {integrity: sha512-l4Sp/DRseor9wL6EvV2+TuQn63dMkPjZ/sp9XkghTEbV9KlPS1xUsZ3u7/IQO4wxtcFB4bgpQPRcR3QCvezPcQ==}
