--- conflicted
+++ resolved
@@ -101,11 +101,7 @@
   return (
     <div className="relative h-full">
       <button
-<<<<<<< HEAD
-        className="flex h-full items-center gap-1 p-2 text-sm font-medium text-stone-600 hover:bg-stone-100 active:bg-stone-200 dark:text-dark-text dark:hover:bg-dark-primary dark:active:bg-dark-secondary"
-=======
-        className="flex h-full items-center gap-1 whitespace-nowrap p-2 text-sm font-medium text-stone-600 hover:bg-stone-100 active:bg-stone-200"
->>>>>>> 88d9bb70
+        className="active:bg-stone-200dark:text-dark-text flex h-full items-center gap-1 whitespace-nowrap p-2 text-sm font-medium text-stone-600 hover:bg-stone-100 dark:hover:bg-dark-primary dark:active:bg-dark-secondary"
         onClick={() => setIsOpen(!isOpen)}
       >
         <span>{activeItem?.name}</span>
@@ -121,16 +117,7 @@
                 item.command();
                 setIsOpen(false);
               }}
-<<<<<<< HEAD
-              className={cx(
-                "flex items-center justify-between rounded-sm px-2 py-1 text-sm text-stone-600 hover:bg-stone-100 dark:text-dark-text dark:hover:bg-dark-primary",
-                {
-                  "text-blue-600": item.isActive(),
-                },
-              )}
-=======
-              className="flex items-center justify-between rounded-sm px-2 py-1 text-sm text-stone-600 hover:bg-stone-100"
->>>>>>> 88d9bb70
+              className="flex items-center justify-between rounded-sm px-2 py-1 text-sm text-stone-600 hover:bg-stone-100 dark:text-dark-text dark:hover:bg-dark-primary"
             >
               <div className="flex items-center space-x-2">
                 <div className="rounded-sm border border-stone-200 p-1">
