import { cn } from "@/lib/utils";
import { Editor } from "@tiptap/core";
import { Check, Trash } from "lucide-react";
import { Dispatch, FC, SetStateAction, useEffect, useRef } from "react";

interface LinkSelectorProps {
  editor: Editor;
  isOpen: boolean;
  setIsOpen: Dispatch<SetStateAction<boolean>>;
}

export const LinkSelector: FC<LinkSelectorProps> = ({
  editor,
  isOpen,
  setIsOpen,
}) => {
  const inputRef = useRef<HTMLInputElement>(null);

  // Autofocus on input by default
  useEffect(() => {
    inputRef.current && inputRef.current?.focus();
  });

  return (
    <div className="relative">
      <button
        className="flex h-full items-center space-x-2 px-3 py-1.5 text-sm font-medium text-stone-600 hover:bg-stone-100 active:bg-stone-200"
        onClick={() => {
          setIsOpen(!isOpen);
        }}
      >
        <p className="text-base">↗</p>
        <p
          className={cn("underline decoration-stone-400 underline-offset-4", {
            "text-blue-500": editor.isActive("link"),
          })}
        >
          Link
        </p>
      </button>
      {isOpen && (
        <form
          onSubmit={(e) => {
            e.preventDefault();
            const input = e.target[0] as HTMLInputElement;
<<<<<<< HEAD
            let link: string = input.value.trim();
            if (link && !link.startsWith("http://") && !link.startsWith("https://")) {
              link = "http://" + link;
            }
            editor.chain().focus().setLink({ href: link }).run();
=======
            input.value &&
              editor.chain().focus().setLink({ href: input.value }).run();
>>>>>>> c09bb7ea
            setIsOpen(false);
          }}
          className="fixed top-full z-[99999] mt-1 flex w-60 overflow-hidden rounded border border-stone-200 bg-white p-1 shadow-xl animate-in fade-in slide-in-from-top-1"
        >
          <input
            ref={inputRef}
            type="text"
            placeholder="Paste a link"
            className="flex-1 bg-white p-1 text-sm outline-none"
            defaultValue={editor.getAttributes("link").href || ""}
          />
          {editor.getAttributes("link").href ? (
            <button
              className="flex items-center rounded-sm p-1 text-red-600 transition-all hover:bg-red-100 dark:hover:bg-red-800"
              onClick={() => {
                editor.chain().focus().unsetLink().run();
                setIsOpen(false);
              }}
            >
              <Trash className="h-4 w-4" />
            </button>
          ) : (
            <button className="flex items-center rounded-sm p-1 text-stone-600 transition-all hover:bg-stone-100">
              <Check className="h-4 w-4" />
            </button>
          )}
        </form>
      )}
    </div>
  );
};<|MERGE_RESOLUTION|>--- conflicted
+++ resolved
@@ -43,16 +43,16 @@
           onSubmit={(e) => {
             e.preventDefault();
             const input = e.target[0] as HTMLInputElement;
-<<<<<<< HEAD
             let link: string = input.value.trim();
-            if (link && !link.startsWith("http://") && !link.startsWith("https://")) {
+            if (
+              link &&
+              !link.startsWith("http://") &&
+              !link.startsWith("https://")
+            ) {
               link = "http://" + link;
             }
-            editor.chain().focus().setLink({ href: link }).run();
-=======
             input.value &&
               editor.chain().focus().setLink({ href: input.value }).run();
->>>>>>> c09bb7ea
             setIsOpen(false);
           }}
           className="fixed top-full z-[99999] mt-1 flex w-60 overflow-hidden rounded border border-stone-200 bg-white p-1 shadow-xl animate-in fade-in slide-in-from-top-1"
