--- conflicted
+++ resolved
@@ -82,11 +82,7 @@
   return (
     <BubbleMenu
       {...bubbleMenuProps}
-<<<<<<< HEAD
-      className="flex overflow-hidden rounded border dark:border-dark-secondary border-stone-200 dark:bg-black bg-white shadow-xl"
-=======
-      className="flex w-fit divide-x divide-stone-200 rounded border border-stone-200 bg-white shadow-xl"
->>>>>>> 88d9bb70
+      className="flex w-fit divide-x divide-stone-200 rounded border border-stone-200 bg-white shadow-xl dark:border-dark-secondary dark:bg-black"
     >
       <NodeSelector
         editor={props.editor}
@@ -97,22 +93,6 @@
           setIsLinkSelectorOpen(false);
         }}
       />
-<<<<<<< HEAD
-
-      {items.map((item, index) => (
-        <button
-          key={index}
-          onClick={item.command}
-          className="p-2 text-stone-600 hover:bg-stone-100 active:bg-stone-200 dark:text-dark-text dark:hover:bg-dark-primary dark:active:bg-dark-secondary"
-        >
-          <item.icon
-            className={cx("h-4 w-4", {
-              "text-blue-500": item.isActive(),
-            })}
-          />
-        </button>
-      ))}
-=======
       <LinkSelector
         editor={props.editor}
         isOpen={isLinkSelectorOpen}
@@ -127,7 +107,7 @@
           <button
             key={index}
             onClick={item.command}
-            className="p-2 text-stone-600 hover:bg-stone-100 active:bg-stone-200"
+            className="p-2 text-stone-600 hover:bg-stone-100 active:bg-stone-200 dark:text-dark-text dark:hover:bg-dark-primary dark:active:bg-dark-secondary"
           >
             <item.icon
               className={cn("h-4 w-4", {
@@ -137,7 +117,6 @@
           </button>
         ))}
       </div>
->>>>>>> 88d9bb70
       <ColorSelector
         editor={props.editor}
         isOpen={isColorSelectorOpen}
