import { BubbleMenu, BubbleMenuProps } from "@tiptap/react";
import { FC, useState } from "react";
import {
  BoldIcon,
  ItalicIcon,
  UnderlineIcon,
  StrikethroughIcon,
  CodeIcon,
} from "lucide-react";

import { NodeSelector } from "./node-selector";
import { ColorSelector } from "./color-selector";
<<<<<<< HEAD
import { LinkSelector } from "./link-selector";
=======
import clsx from "clsx";

>>>>>>> 2ef6a461
export interface BubbleMenuItem {
  name: string;
  isActive: () => boolean;
  command: () => void;
  icon: typeof BoldIcon;
}

type EditorBubbleMenuProps = Omit<BubbleMenuProps, "children">;

export const EditorBubbleMenu: FC<EditorBubbleMenuProps> = (props) => {
  const items: BubbleMenuItem[] = [
    {
      name: "bold",
      isActive: () => props.editor.isActive("bold"),
      command: () => props.editor.chain().focus().toggleBold().run(),
      icon: BoldIcon,
    },
    {
      name: "italic",
      isActive: () => props.editor.isActive("italic"),
      command: () => props.editor.chain().focus().toggleItalic().run(),
      icon: ItalicIcon,
    },
    {
      name: "underline",
      isActive: () => props.editor.isActive("underline"),
      command: () => props.editor.chain().focus().toggleUnderline().run(),
      icon: UnderlineIcon,
    },
    {
      name: "strike",
      isActive: () => props.editor.isActive("strike"),
      command: () => props.editor.chain().focus().toggleStrike().run(),
      icon: StrikethroughIcon,
    },
    {
      name: "code",
      isActive: () => props.editor.isActive("code"),
      command: () => props.editor.chain().focus().toggleCode().run(),
      icon: CodeIcon,
    },
  ];

  const bubbleMenuProps: EditorBubbleMenuProps = {
    ...props,
    shouldShow: ({ editor }) => {
      // don't show if image is selected
      if (editor.isActive("image")) {
        return false;
      }
      return editor.view.state.selection.content().size > 0;
    },
    tippyOptions: {
      moveTransition: "transform 0.15s ease-out",
      onHidden: () => {
        setIsNodeSelectorOpen(false);
        setIsColorSelectorOpen(false);
        setIsLinkSelectorOpen(false);
      },
    },
  };

  const [isNodeSelectorOpen, setIsNodeSelectorOpen] = useState(false);
  const [isColorSelectorOpen, setIsColorSelectorOpen] = useState(false);
  const [isLinkSelectorOpen, setIsLinkSelectorOpen] = useState(false);

  return (
    <BubbleMenu
      {...bubbleMenuProps}
      className="flex overflow-hidden rounded border border-stone-200 bg-white shadow-xl"
    >
      <NodeSelector
        editor={props.editor}
        isOpen={isNodeSelectorOpen}
        setIsOpen={() => {
          setIsNodeSelectorOpen(!isNodeSelectorOpen);
          setIsColorSelectorOpen(false);
          setIsLinkSelectorOpen(false);
        }}
      />
      <LinkSelector
        editor={props.editor}
        isOpen={isLinkSelectorOpen}
        setIsOpen={() => {
          setIsLinkSelectorOpen(!isLinkSelectorOpen);
          setIsColorSelectorOpen(false);
          setIsNodeSelectorOpen(false);
        }}
      />
      {items.map((item, index) => (
        <button
          key={index}
          onClick={item.command}
          className="p-2 text-stone-600 hover:bg-stone-100 active:bg-stone-200"
        >
          <item.icon
            className={clsx("h-4 w-4", {
              "text-blue-500": item.isActive(),
            })}
          />
        </button>
      ))}
      <ColorSelector
        editor={props.editor}
        isOpen={isColorSelectorOpen}
        setIsOpen={() => {
          setIsColorSelectorOpen(!isColorSelectorOpen);
          setIsNodeSelectorOpen(false);
          setIsLinkSelectorOpen(false);
        }}
      />
    </BubbleMenu>
  );
};<|MERGE_RESOLUTION|>--- conflicted
+++ resolved
@@ -10,12 +10,9 @@
 
 import { NodeSelector } from "./node-selector";
 import { ColorSelector } from "./color-selector";
-<<<<<<< HEAD
 import { LinkSelector } from "./link-selector";
-=======
 import clsx from "clsx";
 
->>>>>>> 2ef6a461
 export interface BubbleMenuItem {
   name: string;
   isActive: () => boolean;
