--- conflicted
+++ resolved
@@ -41,13 +41,8 @@
   let { prompt: content } = await req.json();
 
   // remove trailing slash,
-  // limit to 5000 characters
-<<<<<<< HEAD
   // slice the content from the end to prioritize later characters
-  content = content.replace(/\n/g, " ").replace(/\/$/, "").slice(-5000);
-=======
-  content = content.replace(/\/$/, "").slice(0, 5000);
->>>>>>> 97b0c498
+  content = content.replace(/\/$/, "").slice(-5000);
 
   const response = await openai.createChatCompletion({
     model: "gpt-3.5-turbo",
